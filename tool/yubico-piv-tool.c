 /*
 * Copyright (c) 2014-2016 Yubico AB
 * All rights reserved.
 *
 * Redistribution and use in source and binary forms, with or without
 * modification, are permitted provided that the following conditions are
 * met:
 *
 *   * Redistributions of source code must retain the above copyright
 *     notice, this list of conditions and the following disclaimer.
 *
 *   * Redistributions in binary form must reproduce the above
 *     copyright notice, this list of conditions and the following
 *     disclaimer in the documentation and/or other materials provided
 *     with the distribution.
 *
 * THIS SOFTWARE IS PROVIDED BY THE COPYRIGHT HOLDERS AND CONTRIBUTORS
 * "AS IS" AND ANY EXPRESS OR IMPLIED WARRANTIES, INCLUDING, BUT NOT
 * LIMITED TO, THE IMPLIED WARRANTIES OF MERCHANTABILITY AND FITNESS FOR
 * A PARTICULAR PURPOSE ARE DISCLAIMED. IN NO EVENT SHALL THE COPYRIGHT
 * OWNER OR CONTRIBUTORS BE LIABLE FOR ANY DIRECT, INDIRECT, INCIDENTAL,
 * SPECIAL, EXEMPLARY, OR CONSEQUENTIAL DAMAGES (INCLUDING, BUT NOT
 * LIMITED TO, PROCUREMENT OF SUBSTITUTE GOODS OR SERVICES; LOSS OF USE,
 * DATA, OR PROFITS; OR BUSINESS INTERRUPTION) HOWEVER CAUSED AND ON ANY
 * THEORY OF LIABILITY, WHETHER IN CONTRACT, STRICT LIABILITY, OR TORT
 * (INCLUDING NEGLIGENCE OR OTHERWISE) ARISING IN ANY WAY OUT OF THE USE
 * OF THIS SOFTWARE, EVEN IF ADVISED OF THE POSSIBILITY OF SUCH DAMAGE.
 *
 */

#include <stdio.h>
#include <stdlib.h>
#include <stdbool.h>
#include <string.h>
#include <sys/types.h>
#include <sys/stat.h>
#include <unistd.h>

#include "ykpiv.h"

#ifdef _WIN32
#include <windows.h>
#endif

#include "openssl-compat.h"
#include <openssl/des.h>
#include <openssl/pem.h>
#include <openssl/pkcs12.h>
#include <openssl/rand.h>

#include "cmdline.h"
#include "util.h"

#define MAX(a,b) (a) > (b) ? (a) : (b)
#define MIN(a,b) (a) < (b) ? (a) : (b)

#define CHUID 0
#define CCC 1

#define MAX_OID_LEN 19

#define KEY_LEN 24

static enum file_mode key_file_mode(enum enum_key_format fmt, bool output) {
  if (fmt == key_format_arg_PEM) {
    if (output) {
      return OUTPUT_TEXT;
    }
    return INPUT_TEXT;
  }
  if (output) {
    return OUTPUT_BIN;
  }
  return INPUT_BIN;
}

static enum file_mode data_file_mode(enum enum_format fmt, bool output) {
  if (fmt == format_arg_binary) {
    if (output) {
      return OUTPUT_BIN;
    }
    return INPUT_BIN;
  }
  if (output) {
    return OUTPUT_TEXT;
  }
  return INPUT_TEXT;
}

static void print_version(ykpiv_state *state, const char *output_file_name) {
  char version[7];
  FILE *output_file = open_file(output_file_name, OUTPUT_TEXT);
  if(!output_file) {
    return;
  }

  if(ykpiv_get_version(state, version, sizeof(version)) == YKPIV_OK) {
    fprintf(output_file, "Application version %s found.\n", version);
  } else {
    fprintf(stderr, "Failed to retrieve application version.\n");
  }

  if(output_file != stdout) {
    fclose(output_file);
  }
}

static bool sign_data(ykpiv_state *state, const unsigned char *in, size_t len, unsigned char *out,
    size_t *out_len, unsigned char algorithm, int key) {

  unsigned char signinput[1024];
  if(YKPIV_IS_RSA(algorithm)) {
    size_t padlen = algorithm == YKPIV_ALGO_RSA1024 ? 128 : 256;
    if(RSA_padding_add_PKCS1_type_1(signinput, padlen, in, len) == 0) {
      fprintf(stderr, "Failed adding padding.\n");
      return false;
    }
    in = signinput;
    len = padlen;
  }
  if(ykpiv_sign_data(state, in, len, out, out_len, algorithm, key) == YKPIV_OK) {
    return true;
  }
  return false;
}

<<<<<<< HEAD
static bool generate_key(ykpiv_state *state, enum enum_slot slot,
=======
#if OPENSSL_VERSION_NUMBER >= 0x10100000L
static int ec_key_ex_data_idx = -1;

struct internal_key {
  ykpiv_state *state;
  int algorithm;
  int key;
};

int
yk_rsa_meth_sign(int dtype, const unsigned char *m, unsigned int m_length,
    unsigned char *sigret, unsigned int *siglen, const RSA *rsa)
{
  const RSA_METHOD *meth = RSA_get_method(rsa);
  const struct internal_key *key = RSA_meth_get0_app_data(meth);
  if (sign_data(key->state, m, m_length, sigret, (size_t *)siglen, key->algorithm, key->key))
    return 0;

  return 1;
}

int
yk_ec_meth_sign(int type, const unsigned char *dgst, int dlen,
    unsigned char *sig, unsigned int *siglen, const BIGNUM *kinv,
    const BIGNUM *r, EC_KEY *ec)
{
  const struct internal_key *key = EC_KEY_get_ex_data(ec, ec_key_ex_data_idx);
  if (sign_data(key->state, dgst, dlen, sig, (size_t *)siglen, key->algorithm, key->key))
    return 0;

  return 1;
}

static int
wrap_public_key(ykpiv_state *state, int algorithm, EVP_PKEY *public_key,
    int key)
{
  if(YKPIV_IS_RSA(algorithm)) {
    RSA_METHOD *meth = RSA_meth_dup(RSA_get_default_method());
    RSA *rsa = EVP_PKEY_get0_RSA(public_key);
    struct internal_key int_key = {state, algorithm, key};
    RSA_meth_set0_app_data(meth, &int_key);
    RSA_meth_set_sign(meth, yk_rsa_meth_sign);
    RSA_set_method(rsa, meth);
  } else {
    EC_KEY *ec = EVP_PKEY_get0_EC_KEY(public_key);
    EC_KEY_METHOD *meth = EC_KEY_METHOD_new(EC_KEY_get_method(ec));
    struct internal_key int_key = {state, algorithm, key};
    if (ec_key_ex_data_idx == -1)
      ec_key_ex_data_idx = EC_KEY_get_ex_new_index(0, NULL, NULL, NULL, 0);
    EC_KEY_set_ex_data(ec, ec_key_ex_data_idx, &int_key);
    EC_KEY_METHOD_set_sign(meth, yk_ec_meth_sign, NULL, NULL); /* XXX ?? */
    EC_KEY_set_method(ec, meth);
  }
  return 0;
}
#endif

static bool generate_key(ykpiv_state *state, const char *slot,
>>>>>>> 77c51a73
    enum enum_algorithm algorithm, const char *output_file_name,
    enum enum_key_format key_format, enum enum_pin_policy pin_policy,
    enum enum_touch_policy touch_policy) {
  int key = 0;
  bool ret = false;
  ykpiv_rc res;
  FILE *output_file = NULL;
  EVP_PKEY *public_key = NULL;
  RSA *rsa = NULL;
  EC_KEY *eckey = NULL;
  EC_POINT *ecpoint = NULL;
  uint8_t *mod = NULL;
  uint8_t *exp = NULL;
  uint8_t *point = NULL;
  size_t mod_len = 0;
  size_t exp_len = 0;
  size_t point_len = 0;

  key = get_slot_hex(slot);

  output_file = open_file(output_file_name, key_file_mode(key_format, true));
  if(!output_file) {
    return false;
  }

  res = ykpiv_util_generate_key(state,
                                (uint8_t)(key & 0xFF),
                                get_piv_algorithm(algorithm),
                                get_pin_policy(pin_policy),
                                get_touch_policy(touch_policy),
                                &mod,
                                &mod_len,
                                &exp,
                                &exp_len,
                                &point,
                                &point_len);
  if (res != YKPIV_OK) {
    fprintf(stderr, "Key generation failed.\n");
    goto generate_out;
  }

  if(key_format == key_format_arg_PEM) {
    public_key = EVP_PKEY_new();
    if(algorithm == algorithm_arg_RSA1024 || algorithm == algorithm_arg_RSA2048) {
      rsa = RSA_new();
      rsa->n = BN_bin2bn(mod, mod_len, NULL);
      if (rsa->n == NULL) {
        fprintf(stderr, "Failed to parse public key modulus.\n");
        goto generate_out;
      }
      rsa->e = BN_bin2bn(exp, exp_len, NULL);
      if(rsa->e == NULL) {
        fprintf(stderr, "Failed to parse public key exponent.\n");
        goto generate_out;
      }
<<<<<<< HEAD
=======

      RSA_set0_key(rsa, bignum_n, bignum_e, NULL);
>>>>>>> 77c51a73
      EVP_PKEY_set1_RSA(public_key, rsa);
    } else if(algorithm == algorithm_arg_ECCP256 || algorithm == algorithm_arg_ECCP384) {
      EC_GROUP *group;
      int nid;

      if(algorithm == algorithm_arg_ECCP256) {
        nid = NID_X9_62_prime256v1;
      } else {
        nid = NID_secp384r1;
      }
      eckey = EC_KEY_new();
      group = EC_GROUP_new_by_curve_name(nid);
      EC_GROUP_set_asn1_flag(group, nid);
      EC_KEY_set_group(eckey, group);
      ecpoint = EC_POINT_new(group);

      if(!EC_POINT_oct2point(group, ecpoint, point, point_len, NULL)) {
        fprintf(stderr, "Failed to load public point.\n");
        goto generate_out;
      }
      if(!EC_KEY_set_public_key(eckey, ecpoint)) {
        fprintf(stderr, "Failed to set the public key.\n");
        goto generate_out;
      }
      EVP_PKEY_set1_EC_KEY(public_key, eckey);
    } else {
      fprintf(stderr, "Wrong algorithm.\n");
    }
    PEM_write_PUBKEY(output_file, public_key);
    ret = true;
  } else {
    fprintf(stderr, "Only PEM is supported as public_key output.\n");
    goto generate_out;
  }

generate_out:
  if (output_file != stdout) {
    fclose(output_file);
  }
  if (ecpoint) {
    EC_POINT_free(ecpoint);
  }
  if (eckey) {
    EC_KEY_free(eckey);
  }
  if (rsa) {
    RSA_free(rsa);
  }
  if (public_key) {
    EVP_PKEY_free(public_key);
  }
  if (point) {
    ykpiv_util_free(state, point);
  }
  if (mod) {
    ykpiv_util_free(state, mod);
  }
  if (exp) {
    ykpiv_util_free(state, exp);
  }

  return ret;
}

static bool reset(ykpiv_state *state) {
  return ykpiv_util_reset(state) == YKPIV_OK;
}

static bool set_pin_retries(ykpiv_state *state, int pin_retries, int puk_retries, int verbose) {
  ykpiv_rc res;

  if(verbose) {
    fprintf(stderr, "Setting pin retries to %d and puk retries to %d.\n", pin_retries, puk_retries);
  }
  res = ykpiv_set_pin_retries(state, pin_retries, puk_retries);
  if (res == YKPIV_RANGE_ERROR) {
    fprintf(stderr, "pin and puk retries must be between 1 and 255.\n");
  }
  return res == YKPIV_OK;
}

static bool import_key(ykpiv_state *state, enum enum_key_format key_format,
                       const char *input_file_name, enum enum_slot slot, char *password,
                       enum enum_pin_policy pin_policy, enum enum_touch_policy touch_policy) {
  int key = 0;
  FILE *input_file = NULL;
  EVP_PKEY *private_key = NULL;
  PKCS12 *p12 = NULL;
  X509 *cert = NULL;
  bool ret = false;
  ykpiv_rc rc = YKPIV_GENERIC_ERROR;

  key = get_slot_hex(slot);

  input_file = open_file(input_file_name, key_file_mode(key_format, false));
  if(!input_file) {
    return false;
  }

  if(isatty(fileno(input_file))) {
    fprintf(stderr, "Please paste the private key...\n");
  }

  if(key_format == key_format_arg_PEM) {
    private_key = PEM_read_PrivateKey(input_file, NULL, NULL, password);
    if(!private_key) {
      fprintf(stderr, "Failed loading private key for import.\n");
      goto import_out;
    }
  } else if(key_format == key_format_arg_PKCS12) {
    p12 = d2i_PKCS12_fp(input_file, NULL);
    if(!p12) {
      fprintf(stderr, "Failed to load PKCS12 from file.\n");
      goto import_out;
    }
    if(PKCS12_parse(p12, password, &private_key, &cert, NULL) == 0) {
      fprintf(stderr, "Failed to parse PKCS12 structure. (wrong password?)\n");
      goto import_out;
    }
  } else {
    /* TODO: more formats go here */
    fprintf(stderr, "Unknown key format.\n");
    goto import_out;
  }

  {
    unsigned char algorithm = get_algorithm(private_key);
    unsigned char pp = YKPIV_PINPOLICY_DEFAULT;
    unsigned char tp = YKPIV_TOUCHPOLICY_DEFAULT;

    if(algorithm == 0) {
      goto import_out;
    }

    if(pin_policy != pin_policy__NULL) {
        pp = get_pin_policy(pin_policy);
    }

    if(touch_policy != touch_policy__NULL) {
      tp = get_touch_policy(touch_policy);
    }

    if(YKPIV_IS_RSA(algorithm)) {
      RSA *rsa_private_key = EVP_PKEY_get1_RSA(private_key);
      unsigned char e[4];
      unsigned char p[128];
      unsigned char q[128];
      unsigned char dmp1[128];
      unsigned char dmq1[128];
      unsigned char iqmp[128];
      const BIGNUM *bn_e, *bn_p, *bn_q, *bn_dmp1, *bn_dmq1, *bn_iqmp;

      int element_len = 128;
      if(algorithm == YKPIV_ALGO_RSA1024) {
        element_len = 64;
      }

      RSA_get0_key(rsa_private_key, NULL, &bn_e, NULL);
      RSA_get0_factors(rsa_private_key, &bn_p, &bn_q);
      RSA_get0_crt_params(rsa_private_key, &bn_dmp1, &bn_dmq1, &bn_iqmp);
      if((set_component(e, bn_e, 3) == false) ||
         !(e[0] == 0x01 && e[1] == 0x00 && e[2] == 0x01)) {
        fprintf(stderr, "Invalid public exponent for import (only 0x10001 supported)\n");
        goto import_out;
      }

      if(set_component(p, bn_p, element_len) == false) {
        fprintf(stderr, "Failed setting p component.\n");
        goto import_out;
      }

      if(set_component(q, bn_q, element_len) == false) {
        fprintf(stderr, "Failed setting q component.\n");
        goto import_out;
      }

      if(set_component(dmp1, bn_dmp1, element_len) == false) {
        fprintf(stderr, "Failed setting dmp1 component.\n");
        goto import_out;
      }

      if(set_component(dmq1, bn_dmq1, element_len) == false) {
        fprintf(stderr, "Failed setting dmq1 component.\n");
        goto import_out;
      }

      if(set_component(iqmp, bn_iqmp, element_len) == false) {
        fprintf(stderr, "Failed setting iqmp component.\n");
        goto import_out;
      }

      rc = ykpiv_import_private_key(state, key, algorithm,
                                    p, element_len,
                                    q, element_len,
                                    dmp1, element_len,
                                    dmq1, element_len,
                                    iqmp, element_len,
                                    NULL, 0,
                                    pp, tp);
    }
    else if(YKPIV_IS_EC(algorithm)) {
      EC_KEY *ec = EVP_PKEY_get1_EC_KEY(private_key);
      const BIGNUM *s = EC_KEY_get0_private_key(ec);
      unsigned char s_ptr[48];

      int element_len = 32;
      if(algorithm == YKPIV_ALGO_ECCP384) {
        element_len = 48;
      }

      if(set_component(s_ptr, s, element_len) == false) {
        fprintf(stderr, "Failed setting ec private key.\n");
        goto import_out;
      }

      rc = ykpiv_import_private_key(state, key, algorithm,
                                    NULL, 0,
                                    NULL, 0,
                                    NULL, 0,
                                    NULL, 0,
                                    NULL, 0,
                                    s_ptr, element_len,
                                    pp, tp);
    }

    ret = true;
    if(rc != YKPIV_OK) {
      ret = false;
    }
  }

import_out:
  if(private_key) {
    EVP_PKEY_free(private_key);
  }

  if(p12) {
    PKCS12_free(p12);
  }

  if(cert) {
    X509_free(cert);
  }

  if(input_file != stdin) {
    fclose(input_file);
  }

  return ret;
}

static bool import_cert(ykpiv_state *state, enum enum_key_format cert_format,
    const char *input_file_name, enum enum_slot slot, char *password) {
  bool ret = false;
  FILE *input_file = NULL;
  X509 *cert = NULL;
  PKCS12 *p12 = NULL;
  EVP_PKEY *private_key = NULL;
  int compress = 0;
  int cert_len = -1;

  input_file = open_file(input_file_name, key_file_mode(cert_format, false));
  if(!input_file) {
    return false;
  }

  if(isatty(fileno(input_file))) {
    fprintf(stderr, "Please paste the certificate...\n");
  }

  if(cert_format == key_format_arg_PEM) {
    cert = PEM_read_X509(input_file, NULL, NULL, password);
    if(!cert) {
      fprintf(stderr, "Failed loading certificate for import.\n");
      goto import_cert_out;
    }
  } else if(cert_format == key_format_arg_DER) {
    cert = d2i_X509_fp(input_file, NULL);
    if(!cert) {
      fprintf(stderr, "Failed loading certificate for import.\n");
      goto import_cert_out;
    }
  } else if(cert_format == key_format_arg_PKCS12) {
    p12 = d2i_PKCS12_fp(input_file, NULL);
    if(!p12) {
      fprintf(stderr, "Failed to load PKCS12 from file.\n");
      goto import_cert_out;
    }
    if(!PKCS12_parse(p12, password, &private_key, &cert, NULL)) {
      fprintf(stderr, "Failed to parse PKCS12 structure.\n");
      goto import_cert_out;
    }
  } else if (cert_format == key_format_arg_GZIP) {
    struct stat st;

    if(fstat(fileno(input_file), &st) == -1) {
      fprintf(stderr, "Failed checking input GZIP file.\n");
      goto import_cert_out;
    }
    cert_len = st.st_size;
    compress = 0x01;
  } else {
    /* TODO: more formats go here */
    fprintf(stderr, "Unknown key format.\n");
    goto import_cert_out;
  }
  if(cert_len == -1) {
    cert_len = i2d_X509(cert, NULL);
  }

  {
    unsigned char certdata[YKPIV_OBJ_MAX_SIZE];
    unsigned char *certptr = certdata;
    ykpiv_rc res;
    if (compress) {
      if (fread(certdata, 1, (size_t)cert_len, input_file) != (size_t)cert_len) {
        fprintf(stderr, "Failed to read compressed certificate\n");
        goto import_cert_out;
      }
    } else {
      i2d_X509(cert, &certptr);
    }
    if ((res = ykpiv_util_write_cert(state, get_slot_hex(slot), certdata, cert_len, compress)) != YKPIV_OK) {
      fprintf(stderr, "Failed commands with device: %s\n", ykpiv_strerror(res));
    } else {
      ret = true;
    }
  }

import_cert_out:
  if(cert) {
    X509_free(cert);
  }
  if(input_file != stdin) {
    fclose(input_file);
  }
  if(p12) {
    PKCS12_free(p12);
  }
  if(private_key) {
    EVP_PKEY_free(private_key);
  }

  return ret;
}

static bool set_cardid(ykpiv_state *state, int verbose, int type) {
  ykpiv_rc res;
  unsigned char id[MAX(sizeof(ykpiv_cardid), sizeof(ykpiv_cccid))];

  if(type == CHUID) {
    res = ykpiv_util_set_cardid(state, NULL);
  } else {
<<<<<<< HEAD
    res = ykpiv_util_set_cccid(state, NULL);
=======
    offs = CCC_ID_OFFS;
    rand_len = 0xe;
    len = sizeof(ccc_tmpl);
    tmpl = ccc_tmpl;
    id = YKPIV_OBJ_CAPABILITY;
  }
  memcpy(obj, tmpl, len);
  if(RAND_bytes(obj + offs, rand_len) == -1) {
    fprintf(stderr, "error: no randomness.\n");
    return false;
  }
  if(verbose) {
    fprintf(stderr, "Setting the %s to: ", type == CHUID ? "CHUID" : "CCC");
    dump_data(obj, len, stderr, true, format_arg_hex);
  }
  if((res = ykpiv_save_object(state, id, obj, len)) != YKPIV_OK) {
    fprintf(stderr, "Failed communicating with device: %s\n", ykpiv_strerror(res));
    return false;
>>>>>>> 77c51a73
  }

  if(res == YKPIV_OK && verbose) {
    if (type == CHUID) {
      res = ykpiv_util_get_cardid(state, (ykpiv_cardid*)id);
    } else {
      res = ykpiv_util_get_cccid(state, (ykpiv_cccid*)id);
    }
    if (res == YKPIV_OK) {
      fprintf(stderr, "Set the %s ID to: ", type == CHUID ? "CHUID" : "CCC");
      dump_data(id, type == CHUID ? YKPIV_CARDID_SIZE : YKPIV_CCCID_SIZE, stderr, true, format_arg_hex);
    }
  }
  return res == YKPIV_OK;
}

static bool request_certificate(ykpiv_state *state, enum enum_key_format key_format,
    const char *input_file_name, enum enum_slot slot, char *subject, enum enum_hash hash,
    const char *output_file_name) {
  X509_REQ *req = NULL;
  X509_NAME *name = NULL;
  FILE *input_file = NULL;
  FILE *output_file = NULL;
  EVP_PKEY *public_key = NULL;
  const EVP_MD *md;
  bool ret = false;
  unsigned char digest[EVP_MAX_MD_SIZE + MAX_OID_LEN];
  unsigned int digest_len;
  unsigned int md_len;
  unsigned char algorithm;
  int key = 0;
  unsigned char *signinput;
  size_t len = 0;
  size_t oid_len;
  const unsigned char *oid;
  int nid;
  ASN1_TYPE null_parameter;

  null_parameter.type = V_ASN1_NULL;
  null_parameter.value.ptr = NULL;

  key = get_slot_hex(slot);

  input_file = open_file(input_file_name, key_file_mode(key_format, false));
  output_file = open_file(output_file_name, key_file_mode(key_format, true));
  if(!input_file || !output_file) {
    goto request_out;
  }

  if(isatty(fileno(input_file))) {
    fprintf(stderr, "Please paste the public key...\n");
  }

  if(key_format == key_format_arg_PEM) {
    public_key = PEM_read_PUBKEY(input_file, NULL, NULL, NULL);
    if(!public_key) {
      fprintf(stderr, "Failed loading public key for request.\n");
      goto request_out;
    }
  } else {
    fprintf(stderr, "Only PEM supported for public key input.\n");
    goto request_out;
  }
  algorithm = get_algorithm(public_key);
  if(algorithm == 0) {
    goto request_out;
  }

  md = get_hash(hash, &oid, &oid_len);
  if(md == NULL) {
    goto request_out;
  }

  md_len = (unsigned int)EVP_MD_size(md);
  digest_len = sizeof(digest) - md_len;

  req = X509_REQ_new();
  if(!req) {
    fprintf(stderr, "Failed to allocate request structure.\n");
    goto request_out;
  }
  if(!X509_REQ_set_pubkey(req, public_key)) {
    fprintf(stderr, "Failed setting the request public key.\n");
    goto request_out;
  }

  X509_REQ_set_version(req, 0);

  name = parse_name(subject);
  if(!name) {
    fprintf(stderr, "Failed encoding subject as name.\n");
    goto request_out;
  }
  if(!X509_REQ_set_subject_name(req, name)) {
    fprintf(stderr, "Failed setting the request subject.\n");
    goto request_out;
  }

#if OPENSSL_VERSION_NUMBER < 0x10100000L
  memcpy(digest, oid, oid_len);
  /* XXX: this should probably use X509_REQ_digest() but that's buggy */
  if(!ASN1_item_digest(ASN1_ITEM_rptr(X509_REQ_INFO), md, req->req_info,
              digest + oid_len, &digest_len)) {
    fprintf(stderr, "Failed doing digest of request.\n");
    goto request_out;
  }

  nid = get_hashnid(hash, algorithm);
  if(nid == 0) {
    fprintf(stderr, "Unsupported algorithm %x or hash %x\n", algorithm, hash);
    goto request_out;
  }

  if(YKPIV_IS_RSA(algorithm)) {
    signinput = digest;
    len = oid_len + digest_len;
    /* if it's RSA the parameter must be NULL, if ec non-present */
    req->sig_alg->parameter = &null_parameter;
  } else {
    signinput = digest + oid_len;
    len = digest_len;
  }

  req->sig_alg->algorithm = OBJ_nid2obj(nid);
  {
    unsigned char signature[1024];
    size_t sig_len = sizeof(signature);
    if(!sign_data(state, signinput, len, signature, &sig_len, algorithm, key)) {
      fprintf(stderr, "Failed signing request.\n");
      goto request_out;
    }
    M_ASN1_BIT_STRING_set(req->signature, signature, sig_len);
    /* mark that all bits should be used. */
    req->signature->flags = ASN1_STRING_FLAG_BITS_LEFT;
  }
#else
  /* With opaque structures we can not touch whatever we want, but we need
   * to embed the sign_data function in the RSA/EC key structures  */
  wrap_public_key(state, algorithm, public_key, key);

  X509_REQ_sign(req, public_key, md);
#endif

  if(key_format == key_format_arg_PEM) {
    PEM_write_X509_REQ(output_file, req);
    ret = true;
  } else {
    fprintf(stderr, "Only PEM support available for certificate requests.\n");
  }

request_out:
  if(input_file && input_file != stdin) {
    fclose(input_file);
  }
  if(output_file && output_file != stdout) {
    fclose(output_file);
  }
  if(public_key) {
    EVP_PKEY_free(public_key);
  }
  if(req) {
#if OPENSSL_VERSION_NUMBER < 0x10100000L
    if(req->sig_alg->parameter) {
      req->sig_alg->parameter = NULL;
    }
#endif
    X509_REQ_free(req);
  }
  if(name) {
    X509_NAME_free(name);
  }
  return ret;
}

static bool selfsign_certificate(ykpiv_state *state, enum enum_key_format key_format,
    const char *input_file_name, enum enum_slot slot, char *subject, enum enum_hash hash,
    const int *serial, int validDays, const char *output_file_name) {
  FILE *input_file = NULL;
  FILE *output_file = NULL;
  bool ret = false;
  EVP_PKEY *public_key = NULL;
  X509 *x509 = NULL;
  X509_NAME *name = NULL;
  const EVP_MD *md;
  unsigned char digest[EVP_MAX_MD_SIZE + MAX_OID_LEN];
  unsigned int digest_len;
  unsigned char algorithm;
  int key = 0;
  unsigned char *signinput;
  size_t len = 0;
  size_t oid_len;
  const unsigned char *oid;
  int nid;
  unsigned int md_len;
  ASN1_INTEGER *sno = ASN1_INTEGER_new();
  BIGNUM *ser = NULL;
  ASN1_TYPE null_parameter;

  null_parameter.type = V_ASN1_NULL;
  null_parameter.value.ptr = NULL;

  key = get_slot_hex(slot);

  input_file = open_file(input_file_name, key_file_mode(key_format, false));
  output_file = open_file(output_file_name, key_file_mode(key_format, true));
  if(!input_file || !output_file) {
    goto selfsign_out;
  }

  if(isatty(fileno(input_file))) {
    fprintf(stderr, "Please paste the public key...\n");
  }

  if(key_format == key_format_arg_PEM) {
    public_key = PEM_read_PUBKEY(input_file, NULL, NULL, NULL);
    if(!public_key) {
      fprintf(stderr, "Failed loading public key for certificate.\n");
      goto selfsign_out;
    }
  } else {
    fprintf(stderr, "Only PEM supported for public key input.\n");
    goto selfsign_out;
  }
  algorithm = get_algorithm(public_key);
  if(algorithm == 0) {
    goto selfsign_out;
  }

  md = get_hash(hash, &oid, &oid_len);
  if(md == NULL) {
    goto selfsign_out;
  }
  md_len = (unsigned int)EVP_MD_size(md);
  digest_len = sizeof(digest) - md_len;

  x509 = X509_new();
  if(!x509) {
    fprintf(stderr, "Failed to allocate certificate structure.\n");
    goto selfsign_out;
  }
  if(!X509_set_version(x509, 2)) {
    fprintf(stderr, "Failed to set certificate version.\n");
    goto selfsign_out;
  }
  if(!X509_set_pubkey(x509, public_key)) {
    fprintf(stderr, "Failed to set the certificate public key.\n");
    goto selfsign_out;
  }
  if(serial) {
    ASN1_INTEGER_set(sno, *serial);
  } else {
    ser = BN_new();
    if(!ser) {
      fprintf(stderr, "Failed to allocate BIGNUM.\n");
      goto selfsign_out;
    }
    if(!BN_pseudo_rand(ser, 64, 0, 0)) {
      fprintf(stderr, "Failed to generate randomness.\n");
      goto selfsign_out;
    }
    if(!BN_to_ASN1_INTEGER(ser, sno)) {
      fprintf(stderr, "Failed to set random serial.\n");
      goto selfsign_out;
    }
  }
  if(!X509_set_serialNumber(x509, sno)) {
    fprintf(stderr, "Failed to set certificate serial.\n");
    goto selfsign_out;
  }
  if(!X509_gmtime_adj(X509_get_notBefore(x509), 0)) {
    fprintf(stderr, "Failed to set certificate notBefore.\n");
    goto selfsign_out;
  }
  if(!X509_gmtime_adj(X509_get_notAfter(x509), 60L * 60L * 24L * validDays)) {
    fprintf(stderr, "Failed to set certificate notAfter.\n");
    goto selfsign_out;
  }
  name = parse_name(subject);
  if(!name) {
    fprintf(stderr, "Failed encoding subject as name.\n");
    goto selfsign_out;
  }
  if(!X509_set_subject_name(x509, name)) {
    fprintf(stderr, "Failed setting certificate subject.\n");
    goto selfsign_out;
  }
  if(!X509_set_issuer_name(x509, name)) {
    fprintf(stderr, "Failed setting certificate issuer.\n");
    goto selfsign_out;
  }
  nid = get_hashnid(hash, algorithm);
  if(nid == 0) {
    goto selfsign_out;
  }
#if OPENSSL_VERSION_NUMBER < 0x10100000L
  if(YKPIV_IS_RSA(algorithm)) {
    signinput = digest;
    len = oid_len + md_len;
    /* for RSA parameter must be NULL, for ec non-present */
    x509->sig_alg->parameter = &null_parameter;
    x509->cert_info->signature->parameter = &null_parameter;
  } else {
    signinput = digest + oid_len;
    len = md_len;
  }

  x509->sig_alg->algorithm = OBJ_nid2obj(nid);
  x509->cert_info->signature->algorithm = x509->sig_alg->algorithm;
  memcpy(digest, oid, oid_len);
  /* XXX: this should probably use X509_digest() but that looks buggy */
  if(!ASN1_item_digest(ASN1_ITEM_rptr(X509_CINF), md, x509->cert_info,
              digest + oid_len, &digest_len)) {
    fprintf(stderr, "Failed doing digest of certificate.\n");
    goto selfsign_out;
  }
  {
    unsigned char signature[1024];
    size_t sig_len = sizeof(signature);
    if(!sign_data(state, signinput, len, signature, &sig_len, algorithm, key)) {
      fprintf(stderr, "Failed signing certificate.\n");
      goto selfsign_out;
    }
    M_ASN1_BIT_STRING_set(x509->signature, signature, sig_len);
    /* setting flags to ASN1_STRING_FLAG_BITS_LEFT here marks that no bits
     * should be subtracted from the bit string, thus making sure that the
     * certificate can be validated. */
    x509->signature->flags = ASN1_STRING_FLAG_BITS_LEFT;
  }
#else
  /* With opaque structures we can not touch whatever we want, but we need
   * to embed the sign_data function in the RSA/EC key structures  */
  wrap_public_key(state, algorithm, public_key, key);

  X509_sign(x509, public_key, md);
#endif

  if(key_format == key_format_arg_PEM) {
    PEM_write_X509(output_file, x509);
    ret = true;
  } else {
    fprintf(stderr, "Only PEM support available for certificate requests.\n");
  }

selfsign_out:
  if(input_file && input_file != stdin) {
    fclose(input_file);
  }
  if(output_file && output_file != stdout) {
    fclose(output_file);
  }
  if(x509) {
#if OPENSSL_VERSION_NUMBER < 0x10100000L
    if(x509->sig_alg->parameter) {
      x509->sig_alg->parameter = NULL;
      x509->cert_info->signature->parameter = NULL;
    }
#endif
    X509_free(x509);
  }
  if(public_key) {
    EVP_PKEY_free(public_key);
  }
  if(name) {
    X509_NAME_free(name);
  }
  if(ser) {
    BN_free(ser);
  }
  if(sno) {
    ASN1_INTEGER_free(sno);
  }
  return ret;
}

static bool verify_pin(ykpiv_state *state, const char *pin) {
  int tries = -1;
  ykpiv_rc res;
  int len;
  len = strlen(pin);

  if(len > 8) {
    fprintf(stderr, "Maximum 8 digits of PIN supported.\n");
  }

  res = ykpiv_verify(state, pin, &tries);
  if(res == YKPIV_OK) {
    return true;
  } else if(res == YKPIV_WRONG_PIN) {
    if(tries > 0) {
      fprintf(stderr, "Pin verification failed, %d tries left before pin is blocked.\n", tries);
    } else {
      fprintf(stderr, "Pin code blocked, use unblock-pin action to unblock.\n");
    }
  } else {
    fprintf(stderr, "Pin code verification failed: '%s'\n", ykpiv_strerror(res));
  }
  return false;
}

/* this function is called for all three of change-pin, change-puk and unblock pin
 * since they're very similar in what data they use. */
static bool change_pin(ykpiv_state *state, enum enum_action action, const char *pin,
    const char *new_pin) {
  const char *name = action == action_arg_changeMINUS_pin ? "pin" : "puk";
  int (*op)(ykpiv_state *state, const char * puk, size_t puk_len,
            const char * new_pin, size_t new_pin_len, int *tries) = ykpiv_change_pin;
  size_t pin_len;
  size_t new_len;
  int tries;
  ykpiv_rc res;

  pin_len = strlen(pin);
  new_len = strlen(new_pin);

  if(pin_len > 8 || new_len > 8) {
    fprintf(stderr, "Maximum 8 digits of PIN supported.\n");
    return false;
  }

  if(new_len < 6) {
    fprintf(stderr, "Minimum 6 digits of PIN supported.\n");
    return false;
  }

  if(action == action_arg_unblockMINUS_pin) {
    op = ykpiv_unblock_pin;
  }
  else if(action == action_arg_changeMINUS_puk) {
    op = ykpiv_change_puk;
  }
  res = op(state, pin, pin_len, new_pin, new_len, &tries);
  switch (res) {
    case YKPIV_OK:
      return true;

    case YKPIV_WRONG_PIN:
      fprintf(stderr, "Failed verifying %s code, now %d tries left before blocked.\n",
              name, tries);
      return false;

    case YKPIV_PIN_LOCKED:
      if(action == action_arg_changeMINUS_pin) {
        fprintf(stderr, "The pin code is blocked, use the unblock-pin action to unblock it.\n");
      } else {
        fprintf(stderr, "The puk code is blocked, you will have to reinitialize the application.\n");
      }
      return false;

    default:
      fprintf(stderr, "Failed changing/unblocking code, error: %s\n", ykpiv_strerror(res));
      return false;
  }
}

static bool delete_certificate(ykpiv_state *state, enum enum_slot slot) {
  return ykpiv_util_delete_cert(state, get_slot_hex(slot)) == YKPIV_OK;
}

static bool read_certificate(ykpiv_state *state, enum enum_slot slot,
    enum enum_key_format key_format, const char *output_file_name) {
  FILE *output_file;
  uint8_t *data = NULL;
  const unsigned char *ptr = NULL;
  X509 *x509 = NULL;
  bool ret = false;
  size_t cert_len = 0;

  if (key_format != key_format_arg_PEM &&
      key_format != key_format_arg_DER &&
      key_format != key_format_arg_SSH) {
    fprintf(stderr, "Only PEM, DER and SSH format are supported for read-certificate.\n");
    return false;
  }

  output_file = open_file(output_file_name, key_file_mode(key_format, true));
  if (!output_file) {
    return false;
  }

  if (ykpiv_util_read_cert(state, get_slot_hex(slot), &data, &cert_len) != YKPIV_OK) {
    fprintf(stderr, "Failed fetching certificate.\n");
    goto read_cert_out;
  }
  ptr = data;

  if (key_format == key_format_arg_PEM ||
      key_format == key_format_arg_SSH) {
    x509 = X509_new();
    if (!x509) {
      fprintf(stderr, "Failed allocating x509 structure.\n");
      goto read_cert_out;
    }
    x509 = d2i_X509(NULL, (const unsigned char**)&ptr, cert_len);
    if (!x509) {
      fprintf(stderr, "Failed parsing x509 information.\n");
      goto read_cert_out;
    }

    if (key_format == key_format_arg_PEM) {
      PEM_write_X509(output_file, x509);
      ret = true;
    }
    else {
      if (!SSH_write_X509(output_file, x509)) {
        fprintf(stderr, "Unable to extract public key or not an RSA key.\n");
        goto read_cert_out;
      }
      ret = true;
    }
  } else { /* key_format_arg_DER */
    /* XXX: This will just dump the raw data in tag 0x70.. */
    fwrite(ptr, (size_t)cert_len, 1, output_file);
    ret = true;
  }

read_cert_out:
  if (output_file != stdout) {
    fclose(output_file);
  }
  if (x509) {
    X509_free(x509);
  }
  if (data) {
    ykpiv_util_free(state, data);
  }
  return ret;
}

static bool sign_file(ykpiv_state *state, const char *input, const char *output,
    enum enum_slot slot, enum enum_algorithm algorithm, enum enum_hash hash,
    int verbosity) {
  FILE *input_file = NULL;
  FILE *output_file = NULL;
  int key;
  unsigned int hash_len;
  unsigned char hashed[EVP_MAX_MD_SIZE];
  bool ret = false;
  int algo;
  const EVP_MD *md;

  key = get_slot_hex(slot);

  input_file = open_file(input, INPUT_BIN);
  if(!input_file) {
    return false;
  }

  if(isatty(fileno(input_file))) {
    fprintf(stderr, "Please paste the input...\n");
  }

  output_file = open_file(output, OUTPUT_BIN);
  if(!output_file) {
    if(input_file && input_file != stdin) {
      fclose(input_file);
    }
    return false;
  }

  algo = get_piv_algorithm(algorithm);
  if(algo == 0) {
    goto out;
  }

  {
    EVP_MD_CTX *mdctx;

    md = get_hash(hash, NULL, NULL);
    if(md == NULL) {
      goto out;
    }

    mdctx = EVP_MD_CTX_create();
    EVP_DigestInit_ex(mdctx, md, NULL);
    while(!feof(input_file)) {
      char buf[1024];
      size_t len = fread(buf, 1, 1024, input_file);
      EVP_DigestUpdate(mdctx, buf, len);
    }
    EVP_DigestFinal_ex(mdctx, hashed, &hash_len);

    if(verbosity) {
      fprintf(stderr, "file hashed as: ");
      dump_data(hashed, hash_len, stderr, true, format_arg_hex);
    }
    EVP_MD_CTX_destroy(mdctx);
  }

  if(YKPIV_IS_RSA(algo)) {
    prepare_rsa_signature(hashed, hash_len, hashed, &hash_len, EVP_MD_type(md));
  }

  {
    unsigned char buf[1024];
    size_t len = sizeof(buf);
    if(!sign_data(state, hashed, hash_len, buf, &len, algo, key)) {
      fprintf(stderr, "failed signing file\n");
      goto out;
    }

    if(verbosity) {
      fprintf(stderr, "file signed as: ");
      dump_data(buf, len, stderr, true, format_arg_hex);
    }
    fwrite(buf, 1, len, output_file);
    ret = true;
  }

out:
  if(input_file && input_file != stdin) {
    fclose(input_file);
  }

  if(output_file && output_file != stdout) {
    fclose(output_file);
  }

  return ret;
}

static void print_cert_info(ykpiv_state *state, enum enum_slot slot, const EVP_MD *md,
    FILE *output) {
  int object = ykpiv_util_slot_object(get_slot_hex(slot));
  int slot_name;
  unsigned char data[3072];
  const unsigned char *ptr = data;
  unsigned long len = sizeof(data);
  int cert_len;
  X509 *x509 = NULL;
  X509_NAME *subj;
  BIO *bio = NULL;

  if(ykpiv_fetch_object(state, object, data, &len) != YKPIV_OK) {
    return;
  }

  slot_name = get_slot_hex(slot);

  fprintf(output, "Slot %x:\t", slot_name);

  if(*ptr++ == 0x70) {
    unsigned int md_len = sizeof(data);
    ASN1_TIME *not_before, *not_after;

    ptr += get_length(ptr, &cert_len);
    x509 = X509_new();
    if(!x509) {
      fprintf(output, "Allocation failure.\n");
      return;
    }
    x509 = d2i_X509(NULL, &ptr, cert_len);
    if(!x509) {
      fprintf(output, "Unknown data present.\n");
      goto cert_out;
    }
    {
      EVP_PKEY *key = X509_get_pubkey(x509);
      if(!key) {
        fprintf(output, "Parse error.\n");
        goto cert_out;
      }
      fprintf(output, "\n\tAlgorithm:\t");
      switch(get_algorithm(key)) {
        case YKPIV_ALGO_RSA1024:
          fprintf(output, "RSA1024\n");
          break;
        case YKPIV_ALGO_RSA2048:
          fprintf(output, "RSA2048\n");
          break;
        case YKPIV_ALGO_ECCP256:
          fprintf(output, "ECCP256\n");
          break;
        case YKPIV_ALGO_ECCP384:
          fprintf(output, "ECCP384\n");
          break;
        default:
          fprintf(output, "Unknown\n");
      }
    }
    subj = X509_get_subject_name(x509);
    if(!subj) {
      fprintf(output, "Parse error.\n");
      goto cert_out;
    }
    fprintf(output, "\tSubject DN:\t");
    X509_NAME_print_ex_fp(output, subj, 0, XN_FLAG_COMPAT);
    fprintf(output, "\n");
    subj = X509_get_issuer_name(x509);
    if(!subj) {
      fprintf(output, "Parse error.\n");
      goto cert_out;
    }
    fprintf(output, "\tIssuer DN:\t");
    X509_NAME_print_ex_fp(output, subj, 0, XN_FLAG_COMPAT);
    fprintf(output, "\n");
    X509_digest(x509, md, data, &md_len);
    fprintf(output, "\tFingerprint:\t");
    dump_data(data, md_len, output, false, format_arg_hex);

    bio = BIO_new_fp(output, BIO_NOCLOSE | BIO_FP_TEXT);
    not_before = X509_get_notBefore(x509);
    if(not_before) {
      fprintf(output, "\tNot Before:\t");
      ASN1_TIME_print(bio, not_before);
      fprintf(output, "\n");
    }
    not_after = X509_get_notAfter(x509);
    if(not_after) {
      fprintf(output, "\tNot After:\t");
      ASN1_TIME_print(bio, not_after);
      fprintf(output, "\n");
    }
  } else {
    fprintf(output, "Parse error.\n");
    return;
  }
cert_out:
  if(x509) {
    X509_free(x509);
  }
  if(bio) {
    BIO_free(bio);
  }
}

static bool status(ykpiv_state *state, enum enum_hash hash,
                   enum enum_slot slot,
                   const char *output_file_name) {
  const EVP_MD *md;
  unsigned char buf[3072];
  long unsigned len = sizeof(buf);
  int i;
  FILE *output_file = open_file(output_file_name, OUTPUT_TEXT);
  if(!output_file) {
    return false;
  }

  md = get_hash(hash, NULL, NULL);
  if(md == NULL) {
    return false;
  }

  fprintf(output_file, "CHUID:\t");
  if(ykpiv_fetch_object(state, YKPIV_OBJ_CHUID, buf, &len) != YKPIV_OK) {
    fprintf(output_file, "No data available\n");
  } else {
    dump_data(buf, len, output_file, false, format_arg_hex);
  }

  len = sizeof(buf);
  fprintf(output_file, "CCC:\t");
  if(ykpiv_fetch_object(state, YKPIV_OBJ_CAPABILITY, buf, &len) != YKPIV_OK) {
    fprintf(output_file, "No data available\n");
  } else {
    dump_data(buf, len, output_file, false, format_arg_hex);
  }

  if (slot == slot__NULL)
    for (i = 0; i < 24; i++) {
      print_cert_info(state, i, md, output_file);
    }
  else
    print_cert_info(state, slot, md, output_file);

  {
    int tries;
    ykpiv_verify(state, NULL, &tries);
    fprintf(output_file, "PIN tries left:\t%d\n", tries);
  }

  if(output_file != stdout) {
    fclose(output_file);
  }
  return true;
}

static bool test_signature(ykpiv_state *state, enum enum_slot slot,
    enum enum_hash hash, const char *input_file_name,
    enum enum_key_format cert_format, int verbose) {
  const EVP_MD *md;
  bool ret = false;
  unsigned char data[1024];
  unsigned int data_len;
  X509 *x509 = NULL;
  EVP_PKEY *pubkey;
  FILE *input_file = open_file(input_file_name, key_file_mode(cert_format, false));

  if(!input_file) {
    fprintf(stderr, "Failed opening input file %s.\n", input_file_name);
    return false;
  }

  if(isatty(fileno(input_file))) {
    fprintf(stderr, "Please paste the certificate to verify against...\n");
  }

  if(cert_format == key_format_arg_PEM) {
    x509 = PEM_read_X509(input_file, NULL, NULL, NULL);
  } else if(cert_format == key_format_arg_DER) {
    x509 = d2i_X509_fp(input_file, NULL);
  } else {
    fprintf(stderr, "Only PEM or DER format is supported for test-signature.\n");
    goto test_out;
  }
  if(!x509) {
    fprintf(stderr, "Failed loading certificate for test-signature.\n");
    goto test_out;
  }

  md = get_hash(hash, NULL, NULL);
  if(md == NULL) {
    return false;
  }

  {
    unsigned char rand[128];
    EVP_MD_CTX *mdctx;
    if(RAND_bytes(rand, 128) == -1) {
      fprintf(stderr, "error: no randomness.\n");
      return false;
    }

    mdctx = EVP_MD_CTX_create();
    EVP_DigestInit_ex(mdctx, md, NULL);
    EVP_DigestUpdate(mdctx, rand, 128);
    EVP_DigestFinal_ex(mdctx, data, &data_len);
    if(verbose) {
      fprintf(stderr, "Test data hashes as: ");
      dump_data(data, data_len, stderr, true, format_arg_hex);
    }
  }

  {
    unsigned char signature[1024];
    unsigned char encoded[1024];
    unsigned char *ptr = data;
    unsigned int enc_len;
    size_t sig_len = sizeof(signature);
    int key = 0;
    unsigned char algorithm;

    pubkey = X509_get_pubkey(x509);
    if(!pubkey) {
      fprintf(stderr, "Parse error.\n");
      goto test_out;
    }
    algorithm = get_algorithm(pubkey);
    if(algorithm == 0) {
      goto test_out;
    }
    key = get_slot_hex(slot);
    if(YKPIV_IS_RSA(algorithm)) {
      prepare_rsa_signature(data, data_len, encoded, &enc_len, EVP_MD_type(md));
      ptr = encoded;
    } else {
      enc_len = data_len;
    }
    if(!sign_data(state, ptr, enc_len, signature, &sig_len, algorithm, key)) {
      fprintf(stderr, "Failed signing test data.\n");
      goto test_out;
    }

    switch(algorithm) {
      case YKPIV_ALGO_RSA1024:
      case YKPIV_ALGO_RSA2048:
        {
          RSA *rsa = EVP_PKEY_get1_RSA(pubkey);
          if(!rsa) {
            fprintf(stderr, "Failed getting RSA pubkey.\n");
            goto test_out;
          }

          if(RSA_verify(EVP_MD_type(md), data, data_len, signature, sig_len, rsa) == 1) {
            fprintf(stderr, "Successful RSA verification.\n");
            ret = true;
            goto test_out;
          } else {
            fprintf(stderr, "Failed RSA verification.\n");
            goto test_out;
          }
        }

        break;
      case YKPIV_ALGO_ECCP256:
      case YKPIV_ALGO_ECCP384:
        {
          EC_KEY *ec = EVP_PKEY_get1_EC_KEY(pubkey);
          if(ECDSA_verify(0, data, (int)data_len, signature, (int)sig_len, ec) == 1) {
            fprintf(stderr, "Successful ECDSA verification.\n");
            ret = true;
            goto test_out;
          } else {
            fprintf(stderr, "Failed ECDSA verification.\n");
            goto test_out;
          }
        }
        break;
      default:
        fprintf(stderr, "Unknown algorithm.\n");
        goto test_out;
    }
  }
test_out:
  if(x509) {
    X509_free(x509);
  }
  if(input_file != stdin) {
    fclose(input_file);
  }
  return ret;
}

static bool test_decipher(ykpiv_state *state, enum enum_slot slot,
    const char *input_file_name, enum enum_key_format cert_format, int verbose) {
  bool ret = false;
  X509 *x509 = NULL;
  EVP_PKEY *pubkey;
  EC_KEY *tmpkey = NULL;
  FILE *input_file = open_file(input_file_name, key_file_mode(cert_format, false));

  if(!input_file) {
    fprintf(stderr, "Failed opening input file %s.\n", input_file_name);
    return false;
  }

  if(isatty(fileno(input_file))) {
    fprintf(stderr, "Please paste the certificate to encrypt for...\n");
  }

  if(cert_format == key_format_arg_PEM) {
    x509 = PEM_read_X509(input_file, NULL, NULL, NULL);
  } else if(cert_format == key_format_arg_DER) {
    x509 = d2i_X509_fp(input_file, NULL);
  } else {
    fprintf(stderr, "Only PEM or DER format is supported for test-decipher.\n");
    goto decipher_out;
  }
  if(!x509) {
    fprintf(stderr, "Failed loading certificate for test-decipher.\n");
    goto decipher_out;
  }

  {
    int key = 0;
    unsigned char algorithm;

    pubkey = X509_get_pubkey(x509);
    if(!pubkey) {
      fprintf(stderr, "Parse error.\n");
      goto decipher_out;
    }
    algorithm = get_algorithm(pubkey);
    if(algorithm == 0) {
      goto decipher_out;
    }
    key = get_slot_hex(slot);
    if(YKPIV_IS_RSA(algorithm)) {
      unsigned char secret[32];
      unsigned char secret2[32];
      unsigned char data[256];
      int len;
      size_t len2 = sizeof(data);
      RSA *rsa = EVP_PKEY_get1_RSA(pubkey);

      if(RAND_bytes(secret, sizeof(secret)) == -1) {
        fprintf(stderr, "error: no randomness.\n");
        ret = false;
        goto decipher_out;
      }

      len = RSA_public_encrypt(sizeof(secret), secret, data, rsa, RSA_PKCS1_PADDING);
      if(len < 0) {
        fprintf(stderr, "Failed performing RSA encryption!\n");
        goto decipher_out;
      }
      if(ykpiv_decipher_data(state, data, (size_t)len, data, &len2, algorithm, key) != YKPIV_OK) {
        fprintf(stderr, "RSA decrypt failed!\n");
        goto decipher_out;
      }
      /* for some reason we have to give the padding check function data + 1 */
      len = RSA_padding_check_PKCS1_type_2(secret2, sizeof(secret2), data + 1, len2 - 1, RSA_size(rsa));
      if(len == sizeof(secret)) {
        if(verbose) {
          fprintf(stderr, "Generated nonce: ");
          dump_data(secret, sizeof(secret), stderr, true, format_arg_hex);
          fprintf(stderr, "Decrypted nonce: ");
          dump_data(secret2, sizeof(secret2), stderr, true, format_arg_hex);
        }
        if(memcmp(secret, secret2, sizeof(secret)) == 0) {
          fprintf(stderr, "Successfully performed RSA decryption!\n");
          ret = true;
        } else {
          fprintf(stderr, "Failed performing RSA decryption!\n");
        }
      } else {
        fprintf(stderr, "Failed unwrapping PKCS1 envelope.\n");
      }
    } else if(YKPIV_IS_EC(algorithm)) {
      unsigned char secret[48];
      unsigned char secret2[48];
      unsigned char public_key[97];
      unsigned char *ptr = public_key;
      size_t len = sizeof(secret);
      EC_KEY *ec = EVP_PKEY_get1_EC_KEY(pubkey);
      int nid;
      size_t key_len;

      if(algorithm == YKPIV_ALGO_ECCP256) {
        nid = NID_X9_62_prime256v1;
        key_len = 32;
      } else {
        nid = NID_secp384r1;
        key_len = 48;
      }

      tmpkey = EC_KEY_new_by_curve_name(nid);
      EC_KEY_generate_key(tmpkey);
      ECDH_compute_key(secret, len, EC_KEY_get0_public_key(ec), tmpkey, NULL);

      i2o_ECPublicKey(tmpkey, &ptr);
      if(ykpiv_decipher_data(state, public_key, (key_len * 2) + 1, secret2, &len, algorithm, key) != YKPIV_OK) {
        fprintf(stderr, "Failed ECDH exchange!\n");
        goto decipher_out;
      }
      if(verbose) {
        fprintf(stderr, "ECDH host generated: ");
        dump_data(secret, len, stderr, true, format_arg_hex);
        fprintf(stderr, "ECDH card generated: ");
        dump_data(secret2, len, stderr, true, format_arg_hex);
      }
      if(memcmp(secret, secret2, key_len) == 0) {
        fprintf(stderr, "Successfully performed ECDH exchange with card.\n");
        ret = true;
      } else {
        fprintf(stderr, "ECDH exchange with card failed!\n");
      }
    }
  }

decipher_out:
  if(tmpkey) {
    EC_KEY_free(tmpkey);
  }
  if(x509) {
    X509_free(x509);
  }
  if(input_file != stdin) {
    fclose(input_file);
  }
  return ret;
}

static bool list_readers(ykpiv_state *state) {
  char readers[2048];
  char *reader_ptr;
  size_t len = sizeof(readers);
  ykpiv_rc rc = ykpiv_list_readers(state, readers, &len);
  if(rc != YKPIV_OK) {
    fprintf(stderr, "Failed listing readers.\n");
    return false;
  }
  for(reader_ptr = readers; *reader_ptr != '\0'; reader_ptr += strlen(reader_ptr) + 1) {
    printf("%s\n", reader_ptr);
  }
  return true;
}

static bool attest(ykpiv_state *state, enum enum_slot slot,
    enum enum_key_format key_format, const char *output_file_name) {
  unsigned char data[2048];
  unsigned long len = sizeof(data);
  bool ret = false;
  X509 *x509 = NULL;
  int key;
  FILE *output_file = open_file(output_file_name, key_file_mode(key_format, true));
  if(!output_file) {
    return false;
  }

  if(key_format != key_format_arg_PEM && key_format != key_format_arg_DER) {
    fprintf(stderr, "Only PEM and DER format are supported for attest..\n");
    return false;
  }

  key = get_slot_hex(slot);
  if (ykpiv_attest(state, key, data, &len) != YKPIV_OK) {
    fprintf(stderr, "Failed to attest data.\n");
    goto attest_out;
  }

  if(key_format == key_format_arg_PEM) {
    const unsigned char *ptr = data;
    int len2 = len;
    x509 = X509_new();
    if(!x509) {
      fprintf(stderr, "Failed allocating x509 structure.\n");
      goto attest_out;
    }
    x509 = d2i_X509(NULL, &ptr, len2);
    if(!x509) {
      fprintf(stderr, "Failed parsing x509 information.\n");
      goto attest_out;
    }
    PEM_write_X509(output_file, x509);
  } else {
    fwrite(data, len, 1, output_file);
  }
  ret = true;

attest_out:
  if(output_file != stdout) {
    fclose(output_file);
  }
  if(x509) {
    X509_free(x509);
  }
  return ret;
}

static bool write_object(ykpiv_state *state, int id,
    const char *input_file_name, int verbosity, enum enum_format format) {
  bool ret = false;
  FILE *input_file = NULL;
  unsigned char data[3072];
  size_t len = sizeof(data);
  ykpiv_rc res;

  input_file = open_file(input_file_name, data_file_mode(format, false));
  if(!input_file) {
    return false;
  }

  if(isatty(fileno(input_file))) {
    fprintf(stderr, "Please paste the data...\n");
  }

  len = read_data(data, len, input_file, format);
  if(len == 0) {
    fprintf(stderr, "Failed reading data\n");
    goto write_out;
  }

  if(verbosity) {
    fprintf(stderr, "Writing %lu bytes of data to object %x.\n", len, id);
  }

  if((res = ykpiv_save_object(state, id, data, len)) != YKPIV_OK) {
    fprintf(stderr, "Failed writing data to device: %s\n", ykpiv_strerror(res));
  } else {
    ret = true;
  }

write_out:
  if(input_file != stdin) {
    fclose(input_file);
  }
  return ret;
}

static bool read_object(ykpiv_state *state, int id, const char *output_file_name,
    enum enum_format format) {
  FILE *output_file = NULL;
  unsigned char data[3072];
  unsigned long len = sizeof(data);
  bool ret = false;

  output_file = open_file(output_file_name, data_file_mode(format, true));
  if(!output_file) {
    return false;
  }

  if(ykpiv_fetch_object(state, id, data, &len) != YKPIV_OK) {
    fprintf(stderr, "Failed fetching object.\n");
    goto read_out;
  }

  dump_data(data, len, output_file, false, format);
  ret = true;

read_out:
  if(output_file != stdout) {
    fclose(output_file);
  }
  return ret;
}

int main(int argc, char *argv[]) {
  struct gengetopt_args_info args_info;
  ykpiv_state *state;
  int verbosity;
  enum enum_action action;
  unsigned int i;
  int ret = EXIT_SUCCESS;
  bool authed = false;
  char pwbuf[128];
  char *password;

  if(cmdline_parser(argc, argv, &args_info) != 0) {
    return EXIT_FAILURE;
  }

  verbosity = args_info.verbose_arg + (int)args_info.verbose_given;
  password = args_info.password_arg;

  for(i = 0; i < args_info.action_given; i++) {
    action = *(args_info.action_arg + i);
    switch(action) {
      case action_arg_requestMINUS_certificate:
      case action_arg_selfsignMINUS_certificate:
        if(!args_info.subject_arg) {
          fprintf(stderr, "The '%s' action needs a subject (-S) to operate on.\n",
              cmdline_parser_action_values[action]);
          return EXIT_FAILURE;
        }
      case action_arg_generate:
      case action_arg_importMINUS_key:
      case action_arg_importMINUS_certificate:
      case action_arg_deleteMINUS_certificate:
      case action_arg_readMINUS_certificate:
      case action_arg_testMINUS_signature:
      case action_arg_testMINUS_decipher:
      case action_arg_attest:
        if(args_info.slot_arg == slot__NULL) {
          fprintf(stderr, "The '%s' action needs a slot (-s) to operate on.\n",
              cmdline_parser_action_values[action]);
          return EXIT_FAILURE;
        }
        break;
      case action_arg_pinMINUS_retries:
        if(!args_info.pin_retries_given || !args_info.puk_retries_given) {
          fprintf(stderr, "The '%s' action needs both --pin-retries and --puk-retries arguments.\n",
              cmdline_parser_action_values[action]);
          return EXIT_FAILURE;
        }
        break;
      case action_arg_writeMINUS_object:
      case action_arg_readMINUS_object:
        if(!args_info.id_given) {
          fprintf(stderr, "The '%s' action needs the --id argument.\n",
              cmdline_parser_action_values[action]);
          return EXIT_FAILURE;
        }
        break;
      case action_arg_changeMINUS_pin:
      case action_arg_changeMINUS_puk:
      case action_arg_unblockMINUS_pin:
      case action_arg_verifyMINUS_pin:
      case action_arg_setMINUS_mgmMINUS_key:
      case action_arg_setMINUS_chuid:
      case action_arg_setMINUS_ccc:
      case action_arg_version:
      case action_arg_reset:
      case action_arg_status:
      case action_arg_listMINUS_readers:
      case action__NULL:
      default:
        continue;
    }
  }

  if(ykpiv_init(&state, verbosity) != YKPIV_OK) {
    fprintf(stderr, "Failed initializing library.\n");
    return EXIT_FAILURE;
  }

  if(ykpiv_connect(state, args_info.reader_arg) != YKPIV_OK) {
    fprintf(stderr, "Failed to connect to reader.\n");
    return EXIT_FAILURE;
  }

  for(i = 0; i < args_info.action_given; i++) {
    action = *(args_info.action_arg + i);
    switch(action) {
      case action_arg_importMINUS_key:
      case action_arg_importMINUS_certificate:
        if(args_info.key_format_arg == key_format_arg_PKCS12 && !password) {
          if(verbosity) {
            fprintf(stderr, "Asking for password since '%s' needs it.\n", cmdline_parser_action_values[action]);
          }
          if(!read_pw("Password", pwbuf, sizeof(pwbuf), false, args_info.stdin_input_flag)) {
            fprintf(stderr, "Failed to get password.\n");
            return false;
          }
          password = pwbuf;
        }
      case action_arg_generate:
      case action_arg_setMINUS_mgmMINUS_key:
      case action_arg_pinMINUS_retries:
      case action_arg_setMINUS_chuid:
      case action_arg_setMINUS_ccc:
      case action_arg_deleteMINUS_certificate:
      case action_arg_writeMINUS_object:
        if(!authed) {
          unsigned char key[KEY_LEN];
          size_t key_len = sizeof(key);
          char keybuf[KEY_LEN*2+2]; /* one extra byte for potential \n */
          char *key_ptr = args_info.key_arg;
          if(verbosity) {
            fprintf(stderr, "Authenticating since action '%s' needs that.\n", cmdline_parser_action_values[action]);
          }
          if(args_info.key_given && args_info.key_orig == NULL) {
            if(!read_pw("management key", keybuf, sizeof(keybuf), false, args_info.stdin_input_flag)) {
              fprintf(stderr, "Failed to read management key from stdin,\n");
              return EXIT_FAILURE;
            }
            key_ptr = keybuf;
          }
          if(ykpiv_hex_decode(key_ptr, strlen(key_ptr), key, &key_len) != YKPIV_OK) {
            fprintf(stderr, "Failed decoding key!\n");
            return EXIT_FAILURE;
          }

          if(ykpiv_authenticate(state, key) != YKPIV_OK) {
            fprintf(stderr, "Failed authentication with the application.\n");
            return EXIT_FAILURE;
          }
          if(verbosity) {
            fprintf(stderr, "Successful application authentication.\n");
          }
          authed = true;
        } else {
          if(verbosity) {
            fprintf(stderr, "Skipping authentication for '%s' since it's already done.\n", cmdline_parser_action_values[action]);
          }
        }
        break;
      case action_arg_version:
      case action_arg_reset:
      case action_arg_requestMINUS_certificate:
      case action_arg_verifyMINUS_pin:
      case action_arg_changeMINUS_pin:
      case action_arg_changeMINUS_puk:
      case action_arg_unblockMINUS_pin:
      case action_arg_selfsignMINUS_certificate:
      case action_arg_readMINUS_certificate:
      case action_arg_status:
      case action_arg_testMINUS_signature:
      case action_arg_testMINUS_decipher:
      case action_arg_listMINUS_readers:
      case action_arg_attest:
      case action_arg_readMINUS_object:
      case action__NULL:
      default:
        if(verbosity) {
          fprintf(stderr, "Action '%s' does not need authentication.\n", cmdline_parser_action_values[action]);
        }
    }
  }


  /* openssl setup.. */
  OpenSSL_add_all_algorithms();


  for(i = 0; i < args_info.action_given; i++) {
    char new_keybuf[KEY_LEN*2+2] = {0}; /* one extra byte for potential \n */
    char *new_mgm_key = args_info.new_key_arg;
    action = *(args_info.action_arg + i);
    if(verbosity) {
      fprintf(stderr, "Now processing for action '%s'.\n",
          cmdline_parser_action_values[action]);
    }
    switch(action) {
      case action_arg_version:
        print_version(state, args_info.output_arg);
        break;
      case action_arg_generate:
        if(generate_key(state, args_info.slot_arg, args_info.algorithm_arg, args_info.output_arg, args_info.key_format_arg,
              args_info.pin_policy_arg, args_info.touch_policy_arg) == false) {
          ret = EXIT_FAILURE;
        } else {
          fprintf(stderr, "Successfully generated a new private key.\n");
        }
        break;
      case action_arg_setMINUS_mgmMINUS_key:
        if(!new_mgm_key) {
          if(!read_pw("new management key", new_keybuf, sizeof(new_keybuf), true, args_info.stdin_input_flag)) {
            fprintf(stderr, "Failed to read management key from stdin,\n");
            ret = EXIT_FAILURE;
            break;
          }
          new_mgm_key = new_keybuf;
        }
        if(strlen(new_mgm_key) == (KEY_LEN * 2)){
          unsigned char new_key[KEY_LEN];
          size_t new_key_len = sizeof(new_key);
          if(ykpiv_hex_decode(new_mgm_key, strlen(new_mgm_key), new_key, &new_key_len) != YKPIV_OK) {
            fprintf(stderr, "Failed decoding new key!\n");
            ret = EXIT_FAILURE;
          } else if(ykpiv_set_mgmkey2(state, new_key, args_info.touch_policy_arg == touch_policy_arg_always ? 1 : 0) != YKPIV_OK) {
            fprintf(stderr, "Failed setting the new key!");
            if(args_info.touch_policy_arg != touch_policy__NULL) {
              fprintf(stderr, " Maybe touch policy is not supported on this key?");
            }
            fprintf(stderr, "\n");
            ret = EXIT_FAILURE;
          } else {
            fprintf(stderr, "Successfully set new management key.\n");
          }
        } else {
          fprintf(stderr, "The new management key has to be exactly %d character.\n", KEY_LEN * 2);
          ret = EXIT_FAILURE;
        }
        break;
      case action_arg_reset:
        if(reset(state) == false) {
          fprintf(stderr, "Reset failed, are pincodes blocked?\n");
          ret = EXIT_FAILURE;
        } else {
          fprintf(stderr, "Successfully reset the application.\n");
        }
        break;
      case action_arg_pinMINUS_retries:
        if(set_pin_retries(state, args_info.pin_retries_arg, args_info.puk_retries_arg, verbosity) == false) {
          fprintf(stderr, "Failed changing pin retries.\n");
          ret = EXIT_FAILURE;
        } else {
          fprintf(stderr, "Successfully changed pin retries to %d and puk retries to %d, both codes have been reset to default now.\n",
              args_info.pin_retries_arg, args_info.puk_retries_arg);
        }
        break;
      case action_arg_importMINUS_key:
        if(import_key(state, args_info.key_format_arg, args_info.input_arg, args_info.slot_arg, password,
              args_info.pin_policy_arg, args_info.touch_policy_arg) == false) {
          fprintf(stderr, "Unable to import private key\n");
          ret = EXIT_FAILURE;
        } else {
          fprintf(stderr, "Successfully imported a new private key.\n");
        }
        break;
      case action_arg_importMINUS_certificate:
        if(import_cert(state, args_info.key_format_arg, args_info.input_arg, args_info.slot_arg, password) == false) {
          ret = EXIT_FAILURE;
        } else {
          fprintf(stderr, "Successfully imported a new certificate.\n");
        }
        break;
      case action_arg_setMINUS_ccc:
      case action_arg_setMINUS_chuid:
        if(set_cardid(state, verbosity, action == action_arg_setMINUS_chuid ? CHUID : CCC) == false) {
          ret = EXIT_FAILURE;
        } else {
          fprintf(stderr, "Successfully set new %s.\n", action == action_arg_setMINUS_chuid ? "CHUID" : "CCC");
        }
        break;
      case action_arg_requestMINUS_certificate:
        if(request_certificate(state, args_info.key_format_arg, args_info.input_arg,
              args_info.slot_arg, args_info.subject_arg, args_info.hash_arg,
              args_info.output_arg) == false) {
          ret = EXIT_FAILURE;
        } else {
          fprintf(stderr, "Successfully generated a certificate request.\n");
        }
        break;
      case action_arg_verifyMINUS_pin: {
        char pinbuf[8+2] = {0};
        char *pin = args_info.pin_arg;

        if(!pin) {
          if (!read_pw("PIN", pinbuf, sizeof(pinbuf), false, args_info.stdin_input_flag)) {
            return false;
          }
          pin = pinbuf;
        }
        if(verify_pin(state, pin)) {
          fprintf(stderr, "Successfully verified PIN.\n");
        } else {
          ret = EXIT_FAILURE;
        }
        break;
      }
      case action_arg_changeMINUS_pin:
      case action_arg_changeMINUS_puk:
      case action_arg_unblockMINUS_pin: {
        char pinbuf[8+2] = {0};
        char new_pinbuf[8+2] = {0};
        char *pin = args_info.pin_arg;
        char *new_pin = args_info.new_pin_arg;
        const char *name = action == action_arg_changeMINUS_pin ? "pin" : "puk";
        const char *new_name = action == action_arg_changeMINUS_puk ? "new puk" : "new pin";

        if(!pin) {
          if (!read_pw(name, pinbuf, sizeof(pinbuf), false, args_info.stdin_input_flag)) {
            return false;
          }
          pin = pinbuf;
        }
        if(!new_pin) {
          if (!read_pw(new_name, new_pinbuf, sizeof(new_pinbuf), true, args_info.stdin_input_flag)) {
            return false;
          }
          new_pin = new_pinbuf;
        }
        if(change_pin(state, action, pin, new_pin)) {
          if(action == action_arg_unblockMINUS_pin) {
            fprintf(stderr, "Successfully unblocked the pin code.\n");
          } else {
            fprintf(stderr, "Successfully changed the %s code.\n",
                action == action_arg_changeMINUS_pin ? "pin" : "puk");
          }
        } else {
          ret = EXIT_FAILURE;
        }
        break;
      }
      case action_arg_selfsignMINUS_certificate:
        if(selfsign_certificate(state, args_info.key_format_arg, args_info.input_arg,
              args_info.slot_arg, args_info.subject_arg, args_info.hash_arg,
              args_info.serial_given ? &args_info.serial_arg : NULL, args_info.valid_days_arg,
              args_info.output_arg) == false) {
          ret = EXIT_FAILURE;
        } else {
          fprintf(stderr, "Successfully generated a new self signed certificate.\n");
        }
        break;
      case action_arg_deleteMINUS_certificate:
        if(delete_certificate(state, args_info.slot_arg) == false) {
          ret = EXIT_FAILURE;
        }
        break;
      case action_arg_readMINUS_certificate:
        if(read_certificate(state, args_info.slot_arg, args_info.key_format_arg,
              args_info.output_arg) == false) {
          ret = EXIT_FAILURE;
        }
        break;
      case action_arg_status:
        if(status(state, args_info.hash_arg, args_info.slot_arg, args_info.output_arg) == false) {
          ret = EXIT_FAILURE;
        }
        break;
      case action_arg_testMINUS_signature:
        if(test_signature(state, args_info.slot_arg, args_info.hash_arg,
              args_info.input_arg, args_info.key_format_arg, verbosity) == false) {
          ret = EXIT_FAILURE;
        }
        break;
      case action_arg_testMINUS_decipher:
        if(test_decipher(state, args_info.slot_arg, args_info.input_arg,
              args_info.key_format_arg, verbosity) == false) {
          ret = EXIT_FAILURE;
        }
        break;
      case action_arg_listMINUS_readers:
        if(list_readers(state) == false) {
          ret = EXIT_FAILURE;
        }
        break;
      case action_arg_writeMINUS_object:
        if(write_object(state, args_info.id_arg, args_info.input_arg, verbosity,
              args_info.format_arg) == false) {
          ret = EXIT_FAILURE;
        }
        break;
      case action_arg_readMINUS_object:
        if(read_object(state, args_info.id_arg, args_info.output_arg,
              args_info.format_arg) == false) {
          ret = EXIT_FAILURE;
        }
        break;
      case action_arg_attest:
        if(attest(state, args_info.slot_arg, args_info.key_format_arg,
              args_info.output_arg) == false) {
          ret = EXIT_FAILURE;
        }
        break;
      case action__NULL:
      default:
        fprintf(stderr, "Wrong action. %d.\n", action);
        ret = EXIT_FAILURE;
    }
    if(ret == EXIT_FAILURE) {
      break;
    }
  }

  if(ret == EXIT_SUCCESS && args_info.sign_flag) {
    if(args_info.slot_arg == slot__NULL) {
      fprintf(stderr, "The sign action needs a slot (-s) to operate on.\n");
      ret = EXIT_FAILURE;
    }
    else if(sign_file(state, args_info.input_arg, args_info.output_arg,
        args_info.slot_arg, args_info.algorithm_arg, args_info.hash_arg,
        verbosity)) {
      fprintf(stderr, "Signature successful!\n");
    } else {
      fprintf(stderr, "Failed signing!\n");
      ret = EXIT_FAILURE;
    }
  }

  ykpiv_done(state);
  EVP_cleanup();
  return ret;
}<|MERGE_RESOLUTION|>--- conflicted
+++ resolved
@@ -124,9 +124,6 @@
   return false;
 }
 
-<<<<<<< HEAD
-static bool generate_key(ykpiv_state *state, enum enum_slot slot,
-=======
 #if OPENSSL_VERSION_NUMBER >= 0x10100000L
 static int ec_key_ex_data_idx = -1;
 
@@ -136,10 +133,8 @@
   int key;
 };
 
-int
-yk_rsa_meth_sign(int dtype, const unsigned char *m, unsigned int m_length,
-    unsigned char *sigret, unsigned int *siglen, const RSA *rsa)
-{
+int yk_rsa_meth_sign(int dtype, const unsigned char *m, unsigned int m_length,
+    unsigned char *sigret, unsigned int *siglen, const RSA *rsa) {
   const RSA_METHOD *meth = RSA_get_method(rsa);
   const struct internal_key *key = RSA_meth_get0_app_data(meth);
   if (sign_data(key->state, m, m_length, sigret, (size_t *)siglen, key->algorithm, key->key))
@@ -148,11 +143,9 @@
   return 1;
 }
 
-int
-yk_ec_meth_sign(int type, const unsigned char *dgst, int dlen,
+int yk_ec_meth_sign(int type, const unsigned char *dgst, int dlen,
     unsigned char *sig, unsigned int *siglen, const BIGNUM *kinv,
-    const BIGNUM *r, EC_KEY *ec)
-{
+    const BIGNUM *r, EC_KEY *ec) {
   const struct internal_key *key = EC_KEY_get_ex_data(ec, ec_key_ex_data_idx);
   if (sign_data(key->state, dgst, dlen, sig, (size_t *)siglen, key->algorithm, key->key))
     return 0;
@@ -160,10 +153,8 @@
   return 1;
 }
 
-static int
-wrap_public_key(ykpiv_state *state, int algorithm, EVP_PKEY *public_key,
-    int key)
-{
+static int wrap_public_key(ykpiv_state *state, int algorithm, EVP_PKEY *public_key,
+    int key) {
   if(YKPIV_IS_RSA(algorithm)) {
     RSA_METHOD *meth = RSA_meth_dup(RSA_get_default_method());
     RSA *rsa = EVP_PKEY_get0_RSA(public_key);
@@ -185,8 +176,7 @@
 }
 #endif
 
-static bool generate_key(ykpiv_state *state, const char *slot,
->>>>>>> 77c51a73
+static bool generate_key(ykpiv_state *state, enum enum_slot slot,
     enum enum_algorithm algorithm, const char *output_file_name,
     enum enum_key_format key_format, enum enum_pin_policy pin_policy,
     enum enum_touch_policy touch_policy) {
@@ -242,11 +232,8 @@
         fprintf(stderr, "Failed to parse public key exponent.\n");
         goto generate_out;
       }
-<<<<<<< HEAD
-=======
 
       RSA_set0_key(rsa, bignum_n, bignum_e, NULL);
->>>>>>> 77c51a73
       EVP_PKEY_set1_RSA(public_key, rsa);
     } else if(algorithm == algorithm_arg_ECCP256 || algorithm == algorithm_arg_ECCP384) {
       EC_GROUP *group;
@@ -600,28 +587,7 @@
   if(type == CHUID) {
     res = ykpiv_util_set_cardid(state, NULL);
   } else {
-<<<<<<< HEAD
     res = ykpiv_util_set_cccid(state, NULL);
-=======
-    offs = CCC_ID_OFFS;
-    rand_len = 0xe;
-    len = sizeof(ccc_tmpl);
-    tmpl = ccc_tmpl;
-    id = YKPIV_OBJ_CAPABILITY;
-  }
-  memcpy(obj, tmpl, len);
-  if(RAND_bytes(obj + offs, rand_len) == -1) {
-    fprintf(stderr, "error: no randomness.\n");
-    return false;
-  }
-  if(verbose) {
-    fprintf(stderr, "Setting the %s to: ", type == CHUID ? "CHUID" : "CCC");
-    dump_data(obj, len, stderr, true, format_arg_hex);
-  }
-  if((res = ykpiv_save_object(state, id, obj, len)) != YKPIV_OK) {
-    fprintf(stderr, "Failed communicating with device: %s\n", ykpiv_strerror(res));
-    return false;
->>>>>>> 77c51a73
   }
 
   if(res == YKPIV_OK && verbose) {
