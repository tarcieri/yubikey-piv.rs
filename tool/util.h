 /*
 * Copyright (c) 2014 Yubico AB
 * All rights reserved.
 *
 * Redistribution and use in source and binary forms, with or without
 * modification, are permitted provided that the following conditions are
 * met:
 * 
 *   * Redistributions of source code must retain the above copyright
 *     notice, this list of conditions and the following disclaimer.
 * 
 *   * Redistributions in binary form must reproduce the above
 *     copyright notice, this list of conditions and the following
 *     disclaimer in the documentation and/or other materials provided
 *     with the distribution.
 * 
 * THIS SOFTWARE IS PROVIDED BY THE COPYRIGHT HOLDERS AND CONTRIBUTORS
 * "AS IS" AND ANY EXPRESS OR IMPLIED WARRANTIES, INCLUDING, BUT NOT
 * LIMITED TO, THE IMPLIED WARRANTIES OF MERCHANTABILITY AND FITNESS FOR
 * A PARTICULAR PURPOSE ARE DISCLAIMED. IN NO EVENT SHALL THE COPYRIGHT
 * OWNER OR CONTRIBUTORS BE LIABLE FOR ANY DIRECT, INDIRECT, INCIDENTAL,
 * SPECIAL, EXEMPLARY, OR CONSEQUENTIAL DAMAGES (INCLUDING, BUT NOT
 * LIMITED TO, PROCUREMENT OF SUBSTITUTE GOODS OR SERVICES; LOSS OF USE,
 * DATA, OR PROFITS; OR BUSINESS INTERRUPTION) HOWEVER CAUSED AND ON ANY
 * THEORY OF LIABILITY, WHETHER IN CONTRACT, STRICT LIABILITY, OR TORT
 * (INCLUDING NEGLIGENCE OR OTHERWISE) ARISING IN ANY WAY OUT OF THE USE
 * OF THIS SOFTWARE, EVEN IF ADVISED OF THE POSSIBILITY OF SUCH DAMAGE.
 *
 */

#ifndef YUBICO_PIV_TOOL_INTERNAL_H
#define YUBICO_PIV_TOOL_INTERNAL_H

#include <openssl/x509.h>

#include "cmdline.h"

#define INPUT 1
#define OUTPUT 2

void dump_hex(unsigned const char*, unsigned int, FILE*, bool);
int set_length(unsigned char*, int);
int get_length(const unsigned char*, int*);
X509_NAME *parse_name(const char*);
unsigned char get_algorithm(EVP_PKEY*);
FILE *open_file(const char*, int);
int get_object_id(enum enum_slot slot);
int key_to_object_id(int key);
bool set_component_with_len(unsigned char**, const BIGNUM*, int);
bool prepare_rsa_signature(const unsigned char*, unsigned int, unsigned char*,
    unsigned int*, int);
<<<<<<< HEAD
bool read_pw(const char*, char*, size_t, int);
=======
const EVP_MD *get_hash(enum enum_hash, const unsigned char**, size_t*);
int get_hashnid(enum enum_hash, unsigned char);
unsigned char get_piv_algorithm(enum enum_algorithm);
unsigned char get_pin_policy(enum enum_pin_policy);
unsigned char get_touch_policy(enum enum_touch_policy);
>>>>>>> 2e91cd0f

#endif<|MERGE_RESOLUTION|>--- conflicted
+++ resolved
@@ -49,14 +49,11 @@
 bool set_component_with_len(unsigned char**, const BIGNUM*, int);
 bool prepare_rsa_signature(const unsigned char*, unsigned int, unsigned char*,
     unsigned int*, int);
-<<<<<<< HEAD
 bool read_pw(const char*, char*, size_t, int);
-=======
 const EVP_MD *get_hash(enum enum_hash, const unsigned char**, size_t*);
 int get_hashnid(enum enum_hash, unsigned char);
 unsigned char get_piv_algorithm(enum enum_algorithm);
 unsigned char get_pin_policy(enum enum_pin_policy);
 unsigned char get_touch_policy(enum enum_touch_policy);
->>>>>>> 2e91cd0f
 
 #endif