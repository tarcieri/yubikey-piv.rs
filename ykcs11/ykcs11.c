#include "ykcs11.h"
//#include "pkcs11.h"
#include <stdlib.h>
#include <ykpiv.h>
#include <string.h>
#include "obj_types.h"
#include "objects.h"
#include "utils.h"
#include "mechanisms.h"
#include "openssl_types.h"
#include "debug.h"

#define YKCS11_MANUFACTURER "Yubico (www.yubico.com)"
#define YKCS11_LIBDESC      "PKCS#11 PIV Library (SP-800-73)"

#define PIV_MIN_PIN_LEN 6
#define PIV_MAX_PIN_LEN 8

#define YKCS11_MAX_SLOTS       16
#define YKCS11_MAX_SIG_BUF_LEN 1024

#define YKCS11_SESSION_ID 5355104

static ykpiv_state *piv_state = NULL;

static ykcs11_slot_t slots[YKCS11_MAX_SLOTS]; // TODO: build at runtime?
static CK_ULONG      n_slots = 0;
static CK_ULONG      n_slots_with_token = 0;

static ykcs11_session_t session; // TODO: support multiple sessions?

static struct {
  CK_BBOOL        active;
  CK_ULONG        num;
  CK_ULONG        idx;
  piv_obj_id_t    *objects;
} find_obj;

op_info_t op_info;

extern CK_FUNCTION_LIST function_list; // TODO: check all return values

/* General Purpose */

CK_DEFINE_FUNCTION(CK_RV, C_Initialize)(
  CK_VOID_PTR pInitArgs
)
{
  DIN;
  char readers[2048];
  CK_ULONG len = sizeof(readers);

  // TODO: check for locks and mutexes

  if (piv_state != NULL)
    return CKR_CRYPTOKI_ALREADY_INITIALIZED;

  if (ykpiv_init(&piv_state, YKCS11_DBG) != YKPIV_OK) {
    DBG(("Unable to initialize libykpiv"));
    return CKR_FUNCTION_FAILED; // TODO: better error?
  }

  if (ykpiv_list_readers(piv_state, readers, &len) != YKPIV_OK) {
    DBG(("Unable to list readers"));
    return CKR_FUNCTION_FAILED;
  }

  if(ykpiv_connect(piv_state, NULL) != YKPIV_OK) {
    DBG(("Unable to connect to reader"));
    return CKR_FUNCTION_FAILED;
  }

  if (parse_readers(readers, len, slots, &n_slots, &n_slots_with_token) != CK_TRUE)
    CKR_FUNCTION_FAILED;

  DBG(("Found %lu slot(s) of which %lu tokenless/unsupported", n_slots, n_slots - n_slots_with_token));

  find_obj.active = CK_FALSE;
  // TODO: FILL OUT INIT ARGS;

  DOUT;
  return CKR_OK;
}

CK_DEFINE_FUNCTION(CK_RV, C_Finalize)(
  CK_VOID_PTR pReserved
)
{
  DIN;
  if (pReserved != NULL_PTR) {
    DBG(("Finalized called with pReserved != NULL"));
    return CKR_ARGUMENTS_BAD;
  }

  if (piv_state == NULL) {
    DBG(("libykpiv is not initialized or already finalized"));
    return CKR_CRYPTOKI_NOT_INITIALIZED;
  }

  memset(slots, 0, sizeof(slots));

  ykpiv_done(piv_state); // TODO: this calls disconnect...
  piv_state = NULL;

  DOUT;
  return CKR_OK;
}

CK_DEFINE_FUNCTION(CK_RV, C_GetInfo)(
  CK_INFO_PTR pInfo
)
{
  DIN;
  CK_VERSION ver = {0, 0}; // TODO: set version number
  pInfo->cryptokiVersion = function_list.version;

  memset(pInfo->manufacturerID, ' ', sizeof(pInfo->manufacturerID));
  strcpy((char *)pInfo->manufacturerID, YKCS11_MANUFACTURER);

  pInfo->flags = 0;

  memset(pInfo->libraryDescription, ' ', sizeof(pInfo->libraryDescription));
  strcpy((char *)pInfo->libraryDescription, YKCS11_LIBDESC);

  pInfo->libraryVersion = ver;

  DOUT;
  return CKR_OK;
}

CK_DEFINE_FUNCTION(CK_RV, C_GetFunctionList)(
  CK_FUNCTION_LIST_PTR_PTR ppFunctionList
)
{
  DIN;
  if(ppFunctionList == NULL_PTR) {
    DBG(("GetFunctionList called with ppFunctionList = NULL"));
    return CKR_ARGUMENTS_BAD;
  }
  *ppFunctionList = &function_list; // TODO: filter out unsupported functions

  DOUT;
  return CKR_OK;
}

/* Slot and token management */

CK_DEFINE_FUNCTION(CK_RV, C_GetSlotList)(
  CK_BBOOL tokenPresent,
  CK_SLOT_ID_PTR pSlotList,
  CK_ULONG_PTR pulCount
)
{
  DIN;
  CK_ULONG i;
  int j;

  if (piv_state == NULL) {
    DBG(("libykpiv is not initialized or already finalized"));
    return CKR_CRYPTOKI_NOT_INITIALIZED;
  }

  if (pSlotList == NULL_PTR) {
    // Just return the number of slots
    *pulCount = n_slots;

    if (tokenPresent)
      *pulCount = n_slots_with_token;
    else
      *pulCount = n_slots;

    DOUT;
    return CKR_OK;
  }

  if ((tokenPresent && *pulCount < n_slots_with_token) || (!tokenPresent && *pulCount < n_slots)) {
    DBG(("Buffer too small: needed %lu, provided %lu", n_slots, *pulCount));
    return CKR_BUFFER_TOO_SMALL;
  }

  for (j = 0, i = 0; i < n_slots; i++) {
    if (tokenPresent) {
      if (has_token(slots + i)) // TODO: use more to check if TOKEN_REMOVED
        pSlotList[j++] = i;
    }
    else
      pSlotList[i] = i;
  }

  DBG(("token present is %d", tokenPresent));
  DBG(("number of slot(s) is %lu", *pulCount));

  DOUT;
  return CKR_OK;
}

CK_DEFINE_FUNCTION(CK_RV, C_GetSlotInfo)(
  CK_SLOT_ID slotID,
  CK_SLOT_INFO_PTR pInfo
)
{
  DIN;

  if (piv_state == NULL) {
    DBG(("libykpiv is not initialized or already finalized"));
    return CKR_CRYPTOKI_NOT_INITIALIZED;
  }

  if (slotID >= n_slots) {
    DBG(("Invalid slot ID %lu", slotID));
    return CKR_SLOT_ID_INVALID;
  }

  memcpy(pInfo, &slots[slotID].info, sizeof(CK_SLOT_INFO));

  DOUT;
  return CKR_OK;
}

CK_DEFINE_FUNCTION(CK_RV, C_GetTokenInfo)(
  CK_SLOT_ID slotID,
  CK_TOKEN_INFO_PTR pInfo
)
{
  DIN;

  if (piv_state == NULL) {
    DBG(("libykpiv is not initialized or already finalized"));
    return CKR_CRYPTOKI_NOT_INITIALIZED;
  }

  if (slotID >= n_slots) {
    DBG(("Invalid slot ID %lu", slotID));
    return CKR_SLOT_ID_INVALID;
  }

  if (slots[slotID].vid == UNKNOWN) {
    DBG(("No support for slot %lu", slotID));
    return CKR_SLOT_ID_INVALID;
  }

  if (!has_token(slots + slotID)) {
    DBG(("Slot %lu has no token inserted", slotID));
    return CKR_TOKEN_NOT_PRESENT;
  }

  if (slots[slotID].token->vid == UNKNOWN) {
    DBG(("No support for token in slot %lu", slotID));
    return CKR_TOKEN_NOT_RECOGNIZED;
  }

  memcpy(pInfo, &slots[slotID].token->info, sizeof(CK_TOKEN_INFO));

  // Overwrite values that are application specific
  pInfo->ulMaxSessionCount = CK_UNAVAILABLE_INFORMATION; // TODO: should this be 1?
  pInfo->ulSessionCount = CK_UNAVAILABLE_INFORMATION; // number of sessions that this application currently has open with the token

  pInfo->ulMaxRwSessionCount = CK_UNAVAILABLE_INFORMATION; // maximum number of read/write sessions that can be opened with the token at one time by a single TODO: should this be 1?

  pInfo->ulRwSessionCount =  CK_UNAVAILABLE_INFORMATION; // number of read/write sessions that this application currently has open with the token
  pInfo->ulMaxPinLen = PIV_MAX_PIN_LEN; // maximum length in bytes of the PIN
  pInfo->ulMinPinLen = PIV_MIN_PIN_LEN; // minimum length in bytes of the PIN
  pInfo->ulTotalPublicMemory = CK_UNAVAILABLE_INFORMATION;
  pInfo->ulFreePublicMemory = CK_UNAVAILABLE_INFORMATION;
  pInfo->ulTotalPrivateMemory = CK_UNAVAILABLE_INFORMATION;
  pInfo->ulFreePrivateMemory = CK_UNAVAILABLE_INFORMATION;

  DOUT;
  return CKR_OK;
}

CK_DEFINE_FUNCTION(CK_RV, C_WaitForSlotEvent)(
  CK_FLAGS flags,
  CK_SLOT_ID_PTR pSlot,
  CK_VOID_PTR pReserved
)
{
  DIN;
  DBG(("TODO!!!"));
  DOUT;
  return CKR_OK;
}

CK_DEFINE_FUNCTION(CK_RV, C_GetMechanismList)(
  CK_SLOT_ID slotID,
  CK_MECHANISM_TYPE_PTR pMechanismList,
  CK_ULONG_PTR pulCount
)
{
  DIN;
  token_vendor_t token;
  CK_ULONG count;

  if (piv_state == NULL) {
    DBG(("libykpiv is not initialized or already finalized"));
    return CKR_CRYPTOKI_NOT_INITIALIZED;
  }

  if (slotID >= n_slots) {
    DBG(("Invalid slot ID %lu", slotID));
    return CKR_SLOT_ID_INVALID;
  }

  if (pulCount == NULL_PTR) {
    DBG(("Wrong/Missing parameter"));
    return CKR_ARGUMENTS_BAD;
  }

  if (slots[slotID].vid == UNKNOWN) {
    DBG(("Slot %lu is tokenless/unsupported", slotID));
    return CKR_SLOT_ID_INVALID;
  }

  // TODO: check more return values

  token = get_token_vendor(slots[slotID].vid);

  if (token.get_token_mechanisms_num(&count) != CKR_OK)
    return CKR_FUNCTION_FAILED;

  if (pMechanismList == NULL_PTR) {
    *pulCount = count;
    DBG(("Found %lu mechanisms", *pulCount));
    DOUT;
    return CKR_OK;
  }

  if (*pulCount < count) {
    DBG(("Buffer too small: needed %lu, provided %lu", count, *pulCount));
    return CKR_BUFFER_TOO_SMALL;
  }

  if (token.get_token_mechanism_list(pMechanismList, *pulCount) != CKR_OK) {
    DBG(("Unable to retrieve mechanism list"));
    return CKR_FUNCTION_FAILED;
  }

  DOUT;
  return CKR_OK;
}

CK_DEFINE_FUNCTION(CK_RV, C_GetMechanismInfo)(
  CK_SLOT_ID slotID,
  CK_MECHANISM_TYPE type,
  CK_MECHANISM_INFO_PTR pInfo
)
{
  DIN;
  token_vendor_t token;

  if (piv_state == NULL) {
    DBG(("libykpiv is not initialized or already finalized"));
    return CKR_CRYPTOKI_NOT_INITIALIZED;
  }

  if (slotID >= n_slots) {
    DBG(("Invalid slot ID %lu", slotID));
    return CKR_SLOT_ID_INVALID;
  }

  if (pInfo == NULL_PTR) {
    DBG(("Wrong/Missing parameter"));
    return CKR_ARGUMENTS_BAD;
  }

  if (slots[slotID].vid == UNKNOWN) {
    DBG(("Slot %lu is tokenless/unsupported", slotID));
    return CKR_SLOT_ID_INVALID;
  }

  token = get_token_vendor(slots[slotID].vid);

  if (token.get_token_mechanism_info(type, pInfo) != CKR_OK) {
    DBG(("Unable to retrieve mechanism information"));
    return CKR_MECHANISM_INVALID;
  }

  DOUT;
  return CKR_OK;
}

CK_DEFINE_FUNCTION(CK_RV, C_InitToken)(
  CK_SLOT_ID slotID,
  CK_UTF8CHAR_PTR pPin,
  CK_ULONG ulPinLen,
  CK_UTF8CHAR_PTR pLabel
)
{
  DIN;
  DBG(("Token initialization unsupported"));
  DOUT;
  return CKR_FUNCTION_FAILED;
}

CK_DEFINE_FUNCTION(CK_RV, C_InitPIN)(
  CK_SESSION_HANDLE hSession,
  CK_UTF8CHAR_PTR pPin,
  CK_ULONG ulPinLen
)
{
  DIN;
  DBG(("PIN initialization unsupported"));
  DOUT;
  return CKR_FUNCTION_FAILED;
}

CK_DEFINE_FUNCTION(CK_RV, C_SetPIN)(
  CK_SESSION_HANDLE hSession,
  CK_UTF8CHAR_PTR pOldPin,
  CK_ULONG ulOldLen,
  CK_UTF8CHAR_PTR pNewPin,
  CK_ULONG ulNewLen
)
{
  DIN;
  DBG(("TODO!!!"));
  DOUT;
  return CKR_OK;
}

CK_DEFINE_FUNCTION(CK_RV, C_OpenSession)(
  CK_SLOT_ID slotID,
  CK_FLAGS flags,
  CK_VOID_PTR pApplication,
  CK_NOTIFY Notify,
  CK_SESSION_HANDLE_PTR phSession
)
{
  DIN; // TODO: pApplication and Notify

  token_vendor_t token;
  CK_RV          rv;
  piv_obj_id_t   *cert_ids;
  CK_ULONG       i;
  CK_BYTE        cert_data[2100];  // Max cert value for ykpiv
  CK_ULONG       cert_len = sizeof(cert_data);

  if (piv_state == NULL) {
    DBG(("libykpiv is not initialized or already finalized"));
    return CKR_CRYPTOKI_NOT_INITIALIZED;
  }

  if (slotID >= n_slots) {
    DBG(("Invalid slot ID %lu", slotID));
    return CKR_SLOT_ID_INVALID;
  }

  if (phSession == NULL_PTR) {
    DBG(("Wrong/Missing parameter"));
    return CKR_ARGUMENTS_BAD;
  }

  if (slots[slotID].vid == UNKNOWN) {
    DBG(("No support for slot %lu", slotID));
    return CKR_TOKEN_NOT_RECOGNIZED;
  }

  if (slots[slotID].token->vid == UNKNOWN) {
    DBG(("No support for token in slot %lu", slotID));
    return CKR_TOKEN_NOT_RECOGNIZED;
  }

  if (!has_token(slots + slotID)) {
    DBG(("Slot %lu has no token inserted", slotID));
    return CKR_TOKEN_NOT_PRESENT;
  }

  if (session.handle != CK_INVALID_HANDLE) {
    DBG(("A session with this or another token already exists"));
    return CKR_SESSION_COUNT;
  }

  if ((flags & CKF_SERIAL_SESSION) == 0) {
    DBG(("Open session called without CKF_SERIAL_SESSION set")); // Reuired by specs
    return CKR_SESSION_PARALLEL_NOT_SUPPORTED;
  }

  token = get_token_vendor(slots[slotID].token->vid);

  // Store the slot
  session.slot = slots + slotID;
  //session.slot->info.slotID = slotID; // Redundant but required in CK_SESSION_INFO

  // Store session state
  session.info.state = 0;

  if ((flags & CKF_RW_SESSION)) {
    // R/W Session
    session.info.state = CKS_RW_PUBLIC_SESSION; // Nobody has logged in, default RO session
  }
  else {
    // R/O Session
    session.info.state = CKS_RO_PUBLIC_SESSION; // Nobody has logged in, default RW session
  }

  session.info.flags = flags;
  session.info.ulDeviceError = 0;

  // Get the number of token objects
  rv = token.get_token_objects_num(piv_state, &session.slot->token->n_objects, &session.slot->token->n_certs);
  if (rv != CKR_OK) {
    DBG(("Unable to retrieve number of token objects"));
    return rv;
  }

  // Get memory for the objects
  session.slot->token->objects = malloc(sizeof(piv_obj_id_t) * session.slot->token->n_objects);
  if (session.slot->token->objects == NULL) {
    DBG(("Unable to allocate memory for token object ids"));
    return CKR_HOST_MEMORY;
  }

  // Get memory for the certificates
  cert_ids = malloc(sizeof(piv_obj_id_t) * session.slot->token->n_certs);
  if (cert_ids == NULL) {
    DBG(("Unable to allocate memory for token certificate ids"));
    return CKR_HOST_MEMORY;
  }

  // Save a list of all the available objects in the token
  rv = token.get_token_object_list(piv_state, session.slot->token->objects, session.slot->token->n_objects);
  if (rv != CKR_OK) {
    DBG(("Unable to retrieve token objects"));
    goto failure;
  }

  // Get a list of object ids for available certificates object from the session
  rv = get_available_certificate_ids(&session, cert_ids, session.slot->token->n_certs);
  if (rv != CKR_OK) {
    DBG(("Unable to retrieve certificate ids from the session"));
    goto failure;
  }

  // Get the actual certificate data from the token and store it as an X509 object
  for (i = 0; i < session.slot->token->n_certs; i++) {
    cert_len = sizeof(cert_data);
    rv = token.get_token_raw_certificate(piv_state, cert_ids[i], cert_data, &cert_len);
    if (rv != CKR_OK) {
      DBG(("Unable to get certificate data from token"));
      goto failure;
    }

    rv = store_cert(cert_ids[i], cert_data, cert_len);
    if (rv != CKR_OK) {
      DBG(("Unable to store certificate data"));
      goto failure;
    }
  }

  session.handle = YKCS11_SESSION_ID;
  // TODO: KEEP TRACK OF THE APPLICATION (possble to steal a session?)

  *phSession = session.handle;

  DOUT;
  return CKR_OK;

failure:
  if (session.slot->token->objects != NULL) {
    free(session.slot->token->objects);
    session.slot->token->objects = NULL;
  }

  if (cert_ids != NULL) {
    free(cert_ids);
    cert_ids = NULL;
  }

  //free_certs(); // TODO: remove the one allocated so far

  return rv;
}

CK_DEFINE_FUNCTION(CK_RV, C_CloseSession)(
  CK_SESSION_HANDLE hSession
)
{
  DIN;

  if (piv_state == NULL) {
    DBG(("libykpiv is not initialized or already finalized"));
    return CKR_CRYPTOKI_NOT_INITIALIZED;
  }

  if (session.handle == CK_INVALID_HANDLE) {
    DBG(("Trying to close a session, but there is no existing one"));
    return CKR_SESSION_CLOSED;
  }

  if (hSession != YKCS11_SESSION_ID) {
    DBG(("Unknown session %lu", hSession));
    return CKR_SESSION_HANDLE_INVALID;
  }

  free(session.slot->token->objects);
  session.slot->token->objects = NULL;

  memset(&session, 0, sizeof(ykcs11_session_t));
  session.handle = CK_INVALID_HANDLE;

  DOUT;
  return CKR_OK;
}

CK_DEFINE_FUNCTION(CK_RV, C_CloseAllSessions)(
  CK_SLOT_ID slotID
)
{
  DIN;
  CK_RV rv;

  if (piv_state == NULL) {
    DBG(("libykpiv is not initialized or already finalized"));
    return CKR_CRYPTOKI_NOT_INITIALIZED;
  }

  if (session.slot != slots + slotID) {
    DBG(("Invalid slot ID %lu", slotID));
    return CKR_SLOT_ID_INVALID;
  }

  rv = C_CloseSession(session.handle);

  DOUT;
  return rv;
}

CK_DEFINE_FUNCTION(CK_RV, C_GetSessionInfo)(
  CK_SESSION_HANDLE hSession,
  CK_SESSION_INFO_PTR pInfo
)
{
  DIN;

  if (piv_state == NULL) {
    DBG(("libykpiv is not initialized or already finalized"));
    return CKR_CRYPTOKI_NOT_INITIALIZED;
  }

  if (pInfo == NULL) {
    DBG(("Wrong/Missing parameter"));
    return CKR_ARGUMENTS_BAD;
  }

  if (hSession != session.handle) {
    DBG(("Unknown session %lu", hSession));
    return CKR_SESSION_HANDLE_INVALID;
  }

  memcpy(pInfo, &session.info, sizeof(CK_SESSION_INFO));

  DOUT;
  return CKR_OK;
}

CK_DEFINE_FUNCTION(CK_RV, C_GetOperationState)(
  CK_SESSION_HANDLE hSession,
  CK_BYTE_PTR pOperationState,
  CK_ULONG_PTR pulOperationStateLen
)
{
  DIN;
  DBG(("TODO!!!"));
  DOUT;
  return CKR_OK;
}

CK_DEFINE_FUNCTION(CK_RV, C_SetOperationState)(
  CK_SESSION_HANDLE hSession,
  CK_BYTE_PTR pOperationState,
  CK_ULONG ulOperationStateLen,
  CK_OBJECT_HANDLE hEncryptionKey,
  CK_OBJECT_HANDLE hAuthenticationKey
)
{
  DIN;
  DBG(("TODO!!!"));
  DOUT;
  return CKR_OK;
}

CK_DEFINE_FUNCTION(CK_RV, C_Login)(
  CK_SESSION_HANDLE hSession,
  CK_USER_TYPE userType,
  CK_UTF8CHAR_PTR pPin,
  CK_ULONG ulPinLen
)
{
  DIN;
  CK_ULONG tries = 0;

  if (piv_state == NULL) {
    DBG(("libykpiv is not initialized or already finalized"));
    return CKR_CRYPTOKI_NOT_INITIALIZED;
  }

  if (userType != CKU_SO &&
      userType != CKU_USER &&
      userType != CKU_CONTEXT_SPECIFIC)
    return CKR_USER_TYPE_INVALID;

  DBG(("user %lu, pin %s, pinlen %lu", userType, pPin, ulPinLen));

  if (session.handle != YKCS11_SESSION_ID) {
    DBG(("Session is not open"));
    return CKR_SESSION_CLOSED;
  }

  if (hSession != session.handle) {
    DBG(("Unknown session %lu", hSession));
    return CKR_SESSION_HANDLE_INVALID;
  }

  if ((session.info.flags & CKF_RW_SESSION) == 0) { // TODO: make macros for these?
    DBG(("Tried to log-in to a read-only session"));
    return CKR_SESSION_READ_ONLY_EXISTS;
  }

  switch (userType) {
  case CKU_USER:
    if (ulPinLen < PIV_MIN_PIN_LEN || ulPinLen > PIV_MAX_PIN_LEN)
      return CKR_ARGUMENTS_BAD;

    /*if (session.info.state == CKS_RW_USER_FUNCTIONS) { // TODO: make sure to set session default state as not logged
      DBG(("This user type is already logged in"));
      return CKR_USER_ALREADY_LOGGED_IN;
      }*/ //TODO: TEMPORARY FIX TO ALLOW MULTIPLE LOGIN. THIS MUST GO BACK IN!

    if (session.info.state == CKS_RW_SO_FUNCTIONS) {
      DBG(("A different uyser type is already logged in"));
      return CKR_USER_ANOTHER_ALREADY_LOGGED_IN;
    }

    tries = 0;
    if (ykpiv_verify(piv_state, pPin, (int *)&tries) != YKPIV_OK) { // TODO: call this from vendors.c
      DBG(("You loose! %lu", tries));
      return CKR_PIN_INCORRECT;
    }

    if ((session.info.flags & CKF_RW_SESSION) == 0) // TODO: double check with the if line 678 for R/O
      session.info.state = CKS_RO_USER_FUNCTIONS;
    else
      session.info.state = CKS_RW_USER_FUNCTIONS;
    break;

  case CKU_SO:
    // TODO: check for mgmt key length?
    if (session.info.state == CKS_RW_SO_FUNCTIONS)
      return CKR_USER_ALREADY_LOGGED_IN;

    if (session.info.state == CKS_RO_USER_FUNCTIONS ||
        session.info.state == CKS_RW_USER_FUNCTIONS)
      return CKR_USER_ANOTHER_ALREADY_LOGGED_IN;

    /***** TODO: replace this with a token function *****/
    unsigned char key[24];
    size_t key_len = sizeof(key);
    if(ykpiv_hex_decode(pPin, ulPinLen, key, &key_len) != YKPIV_OK) {
      DBG(("Failed decoding key"));
      return CKR_FUNCTION_FAILED;
    }

    if(ykpiv_authenticate(piv_state, key) != YKPIV_OK) {
      DBG(("Failed to authenticate"));
      return CKR_PIN_INCORRECT;
    }
    /***************************************************/

    session.info.state = CKS_RW_SO_FUNCTIONS;
    break;

  case CKU_CONTEXT_SPECIFIC:
    if (op_info.type == YKCS11_NOOP) {
      DBG(("No operation in progress. Context specific user is forbidden."));
      return CKR_USER_TYPE_INVALID;
    }
    if (op_info.type == YKCS11_SIGN) {
      return C_Login(hSession, CKU_USER, pPin, ulPinLen);
    }
    else
      return C_Login(hSession, CKU_SO, pPin, ulPinLen);

  default:
    return CKR_USER_TYPE_INVALID;
  }

  DBG(("You win! %lu", tries));

  DOUT;
  return CKR_OK;
}

CK_DEFINE_FUNCTION(CK_RV, C_Logout)(
  CK_SESSION_HANDLE hSession
)
{
  DIN;

  if (piv_state == NULL) {
    DBG(("libykpiv is not initialized or already finalized"));
    return CKR_CRYPTOKI_NOT_INITIALIZED;
  }

  if (session.handle != YKCS11_SESSION_ID) {
    DBG(("Session is not open"));
    return CKR_SESSION_CLOSED;
  }

  if (hSession != session.handle) {
    DBG(("Unknown session %lu", hSession));
    return CKR_SESSION_HANDLE_INVALID;
  }

  // TODO: check more conditions

  if (session.info.state == CKS_RO_PUBLIC_SESSION ||
      session.info.state == CKS_RW_PUBLIC_SESSION)
    return CKR_USER_NOT_LOGGED_IN;

  if ((session.info.flags & CKF_RW_SESSION) == 0)
    session.info.state = CKS_RO_PUBLIC_SESSION;
  else
    session.info.state = CKS_RW_PUBLIC_SESSION;

  // TODO: more things to clean?

  DOUT;
  return CKR_OK;
}

CK_DEFINE_FUNCTION(CK_RV, C_CreateObject)(
  CK_SESSION_HANDLE hSession,
  CK_ATTRIBUTE_PTR pTemplate,
  CK_ULONG ulCount,
  CK_OBJECT_HANDLE_PTR phObject
)
{
  DIN;

  CK_ULONG         i;
  CK_RV            rv;
  CK_OBJECT_CLASS  class;
  CK_BYTE          id;
  CK_BYTE_PTR      value;
  CK_ULONG         value_len;
  CK_BYTE_PTR      p;
  CK_BYTE_PTR      q;
  CK_BYTE_PTR      dp;
  CK_BYTE_PTR      dq;
  CK_BYTE_PTR      qinv;
  token_vendor_t   token;
  CK_BBOOL         is_new;
  CK_BBOOL         is_rsa;
  CK_OBJECT_HANDLE object;
  CK_ULONG         cert_id;
  CK_ULONG         pvtk_id;
  CK_ULONG         pubk_id;
  piv_obj_id_t     *obj_ptr;


  if (piv_state == NULL) {
    DBG(("libykpiv is not initialized or already finalized"));
    return CKR_CRYPTOKI_NOT_INITIALIZED;
  }

  if (session.handle != YKCS11_SESSION_ID) {
    DBG(("Session is not open"));
    return CKR_SESSION_CLOSED;
  }

  if (hSession != session.handle) {
    DBG(("Unknown session %lu", hSession));
    return CKR_SESSION_HANDLE_INVALID;
  }

  if (session.info.state != CKS_RW_SO_FUNCTIONS) { // TODO: does a regular user ever call this function?
    DBG(("Authentication required to import objects"));
    return CKR_SESSION_READ_ONLY;
  }

  if (pTemplate == NULL_PTR ||
      phObject == NULL_PTR) {
    DBG(("Wrong/Missing parameter"));
    return CKR_ARGUMENTS_BAD;
  }

  class = CKO_VENDOR_DEFINED; // Use this as a known value
  for (i = 0; i < ulCount; i++) {
    if (pTemplate[i].type == CKA_CLASS) {
      class = *((CK_ULONG_PTR)pTemplate[i].pValue);

      // Can only import certificates and private keys
      if (*((CK_ULONG_PTR)pTemplate[i].pValue) != CKO_CERTIFICATE &&
          *((CK_ULONG_PTR)pTemplate[i].pValue) != CKO_PRIVATE_KEY) {
        DBG(("Unsupported class %lu", class));
        return CKR_ATTRIBUTE_VALUE_INVALID;
      }
    }
  }

  if (class == CKO_VENDOR_DEFINED) {
    DBG(("Object class must be specified"));
    return CKR_TEMPLATE_INCOMPLETE;
  }

  token = get_token_vendor(session.slot->token->vid);

  switch (class) {
  case CKO_CERTIFICATE:
    DBG(("Importing certificate"));

    rv = check_create_cert(pTemplate, ulCount, &id, &value, &value_len);
    if (rv != CKR_OK) {
      DBG(("Certificate template not valid"));
      return rv;
    }
    DBG(("Certificate id is %u", id));

    object = PIV_CERT_OBJ_X509_PIV_AUTH + id;

    rv = token.token_import_cert(piv_state, piv_2_ykpiv(object), value); // TODO: make function to get cert id
    if (rv != CKR_OK) {
      DBG(("Unable to import certificate"));
      return rv;
    }

    is_new = CK_TRUE;
    for (i = 0; i < session.slot->token->n_objects; i++) {
      if (session.slot->token->objects[i] == object)
        is_new = CK_FALSE;
    }

    cert_id = PIV_CERT_OBJ_X509_PIV_AUTH + id; // TODO: make function for these
    pvtk_id = PIV_PVTK_OBJ_PIV_AUTH + id;
    pubk_id = PIV_PUBK_OBJ_PIV_AUTH + id;

    // Check whether we created a new object or updated an existing one
    if (is_new == CK_TRUE) {
      // New object created, add it to the object list

      // Each object counts as three, even if we just only added a certificate
      session.slot->token->n_objects += 3;
      session.slot->token->n_certs++;

      obj_ptr = realloc(session.slot->token->objects, session.slot->token->n_objects * sizeof(piv_obj_id_t));
      if (obj_ptr == NULL) {
        DBG(("Unable to store new item in the session"));
        return CKR_HOST_MEMORY;
      }
      session.slot->token->objects = obj_ptr;

      obj_ptr = session.slot->token->objects + session.slot->token->n_objects - 3;
      *obj_ptr++ = cert_id;
      *obj_ptr++ = pvtk_id;
      *obj_ptr++ = pubk_id;
    }

    rv = store_cert(cert_id, value, value_len);
    if (rv != CKR_OK) {
      DBG(("Unable to store certificate data"));
      return CKR_FUNCTION_FAILED;
    }

    break;

  case CKO_PRIVATE_KEY:
    DBG(("Importing private key"));

    // Try to parse the key as EC
    is_rsa = CK_FALSE;
    rv = check_create_ec_key(pTemplate, ulCount, &id, &value, &value_len);
    if (rv != CKR_OK) {
      // Try to parse the key as RSA
      is_rsa = CK_TRUE;
      rv = check_create_rsa_key(pTemplate, ulCount, &id, &p, &q, &dp, &dq, &qinv, &value_len);
      if (rv != CKR_OK) {
        DBG(("Private key template not valid"));
        return rv;
      }
    }

    DBG(("Key id is %u", id));

    object = PIV_PVTK_OBJ_PIV_AUTH + id;

    if (is_rsa == CK_TRUE) {
      DBG(("Key is RSA"));
      rv = token.token_import_private_key(piv_state, piv_2_ykpiv(object), p, q, dp, dq, qinv,
                                          NULL,
                                          value_len);
      if (rv != CKR_OK) {
        DBG(("Unable to import RSA private key"));
        return rv;
      }
    }
    else {
      DBG(("Key is ECDSA"));
      rv = token.token_import_private_key(piv_state, piv_2_ykpiv(object), NULL, NULL, NULL, NULL, NULL,
                                          value,
                                          value_len);
      if (rv != CKR_OK) {
        DBG(("Unable to import ECDSA private key"));
        return rv;
      }
    }
    break;

  default:
    DBG(("Unknown object type"));
    return CKR_ATTRIBUTE_TYPE_INVALID;
  }

  DOUT;
  return CKR_OK;
}

CK_DEFINE_FUNCTION(CK_RV, C_CopyObject)(
  CK_SESSION_HANDLE hSession,
  CK_OBJECT_HANDLE hObject,
  CK_ATTRIBUTE_PTR pTemplate,
  CK_ULONG ulCount,
  CK_OBJECT_HANDLE_PTR phNewObject
)
{
  DIN;
  DBG(("TODO!!!"));
  DOUT;
  return CKR_OK;
}

CK_DEFINE_FUNCTION(CK_RV, C_DestroyObject)(
  CK_SESSION_HANDLE hSession,
  CK_OBJECT_HANDLE hObject
)
{
  DIN;
  DBG(("TODO!!!"));
  DOUT;
  return CKR_OK;
}

CK_DEFINE_FUNCTION(CK_RV, C_GetObjectSize)(
  CK_SESSION_HANDLE hSession,
  CK_OBJECT_HANDLE hObject,
  CK_ULONG_PTR pulSize
)
{
  DIN;
  DBG(("TODO!!!"));
  DOUT;
  return CKR_OK;
}

CK_DEFINE_FUNCTION(CK_RV, C_GetAttributeValue)(
  CK_SESSION_HANDLE hSession,
  CK_OBJECT_HANDLE hObject,
  CK_ATTRIBUTE_PTR pTemplate,
  CK_ULONG ulCount
)
{
  DIN;
  CK_ULONG i;
  CK_RV rv, rv_final;

  if (piv_state == NULL) {
    DBG(("libykpiv is not initialized or already finalized"));
    return CKR_CRYPTOKI_NOT_INITIALIZED;
  }

  if (session.handle != YKCS11_SESSION_ID) {
    DBG(("Session is not open"));
    return CKR_SESSION_CLOSED;
  }

  if (hSession != session.handle) {
    DBG(("Unknown session %lu", hSession));
    return CKR_SESSION_HANDLE_INVALID;
  }

  if (pTemplate == NULL_PTR || ulCount == 0)
    return CKR_ARGUMENTS_BAD;

  rv_final = CKR_OK;
  for (i = 0; i < ulCount; i++) {

    rv = get_attribute(&session, hObject, pTemplate + i);

    // TODO: this function has some complex cases for return vlaue. Make sure to check them.
    if (rv != CKR_OK) {
      DBG(("Unable to get attribute 0x%lx of object %lu", (pTemplate + i)->type, hObject));
      rv_final = rv;
    }
  }

  DOUT;
  return rv_final;
}

CK_DEFINE_FUNCTION(CK_RV, C_SetAttributeValue)(
  CK_SESSION_HANDLE hSession,
  CK_OBJECT_HANDLE hObject,
  CK_ATTRIBUTE_PTR pTemplate,
  CK_ULONG ulCount
)
{
  DIN;
  DBG(("TODO!!!"));
  DOUT;
  return CKR_OK;
}

CK_DEFINE_FUNCTION(CK_RV, C_FindObjectsInit)(
  CK_SESSION_HANDLE hSession,
  CK_ATTRIBUTE_PTR pTemplate,
  CK_ULONG ulCount
)
{
  DIN;
  CK_ULONG i;
  CK_ULONG j;
  CK_ULONG total;
  CK_BBOOL private;


  if (piv_state == NULL) {
    DBG(("libykpiv is not initialized or already finalized"));
    return CKR_CRYPTOKI_NOT_INITIALIZED;
  }

  if (session.handle != YKCS11_SESSION_ID) {
    DBG(("Session is not open"));
    return CKR_SESSION_CLOSED;
  }

  if (hSession != session.handle) {
    DBG(("Unknown session %lu", hSession));
    return CKR_SESSION_HANDLE_INVALID;
  }

  if (find_obj.active == CK_TRUE)
    return CKR_OPERATION_ACTIVE;

  if (ulCount != 0 && pTemplate == NULL_PTR)
    return CKR_ARGUMENTS_BAD;

  find_obj.idx = 0;
  find_obj.num = session.slot->token->n_objects;

  // Check if we should remove private objects
  if (session.info.state == CKS_RO_PUBLIC_SESSION ||
      session.info.state == CKS_RW_PUBLIC_SESSION) {
    DBG(("Removing private objects because state is %lu", session.info.state));
    private = CK_FALSE;
  }
  else {
    DBG(("Keeping private objects"));
    private = CK_TRUE;
  }

  find_obj.objects = malloc(sizeof(piv_obj_id_t) * find_obj.num);
  if (find_obj.objects == NULL) {
    DBG(("Unable to allocate memory for finding objects"));
    return CKR_HOST_MEMORY;
  }
  memcpy(find_obj.objects, session.slot->token->objects, sizeof(piv_obj_id_t) * find_obj.num);

  DBG(("Initialized search with %lu parameters", ulCount));

  // Match parameters
  total = find_obj.num;
  for (i = 0; i < find_obj.num; i++) {

    if (find_obj.objects[i] == OBJECT_INVALID)
      continue; // Object already discarded, keep going

    // Strip away private objects if needed
    if (private == CK_FALSE)
      if (is_private_object(&session, find_obj.objects[i]) == CK_TRUE) {
        DBG(("Stripping away private object %u", find_obj.objects[i]));
        find_obj.objects[i] = OBJECT_INVALID;
        total--;
        continue;
      }

    for (j = 0; j < ulCount; j++) {
      DBG(("Parameter %lu\nType: %lu Value: %lu Len: %lu", j, pTemplate[j].type, *((CK_ULONG_PTR)pTemplate[j].pValue), pTemplate[j].ulValueLen));

      if (attribute_match(&session, find_obj.objects[i], pTemplate + j) == CK_FALSE) {
        DBG(("Removing object %u from the list", find_obj.objects[i]));
        find_obj.objects[i] = OBJECT_INVALID;  // Object not matching, mark it
        total--;
        break;
      }
      else
        DBG(("Keeping object %u in the list", find_obj.objects[i]));
    }
  }

  DBG(("%lu object(s) left after attribute matching", total));

  find_obj.active = CK_TRUE;

  DOUT;
  return CKR_OK;
}

CK_DEFINE_FUNCTION(CK_RV, C_FindObjects)(
  CK_SESSION_HANDLE hSession,
  CK_OBJECT_HANDLE_PTR phObject,
  CK_ULONG ulMaxObjectCount,
  CK_ULONG_PTR pulObjectCount
)
{
  DIN;

  if (piv_state == NULL) {
    DBG(("libykpiv is not initialized or already finalized"));
    return CKR_CRYPTOKI_NOT_INITIALIZED;
  }

  if (session.handle != YKCS11_SESSION_ID) {
    DBG(("Session is not open"));
    return CKR_SESSION_CLOSED;
  }

  if (hSession != session.handle) {
    DBG(("Unknown session %lu", hSession));
    return CKR_SESSION_HANDLE_INVALID;
  }

  if (phObject == NULL_PTR ||
      ulMaxObjectCount == 0 ||
      pulObjectCount == NULL_PTR)
    return CKR_ARGUMENTS_BAD;

  if (find_obj.active != CK_TRUE)
    return CKR_OPERATION_NOT_INITIALIZED;

  DBG(("Can return %lu object(s)", ulMaxObjectCount));

  // Return the next object, if any
  while(find_obj.idx < find_obj.num &&
        find_obj.objects[find_obj.idx] == OBJECT_INVALID)
    find_obj.idx++;

  if (find_obj.idx == find_obj.num) {
    *pulObjectCount = 0;
    DOUT;
    return CKR_OK;
  }

  *phObject = find_obj.objects[find_obj.idx++];
  *pulObjectCount = 1;

  DBG(("Returning object %lu", *phObject));

  return CKR_OK;
}

CK_DEFINE_FUNCTION(CK_RV, C_FindObjectsFinal)(
  CK_SESSION_HANDLE hSession
)
{
  DIN;

  if (piv_state == NULL) {
    DBG(("libykpiv is not initialized or already finalized"));
    return CKR_CRYPTOKI_NOT_INITIALIZED;
  }

  if (session.handle != YKCS11_SESSION_ID) {
    DBG(("Session is not open"));
    return CKR_SESSION_CLOSED;
  }

  if (hSession != session.handle) {
    DBG(("Unknown session %lu", hSession));
    return CKR_SESSION_HANDLE_INVALID;
  }

  if (find_obj.active != CK_TRUE)
    return CKR_OPERATION_NOT_INITIALIZED;

  free(find_obj.objects);
  find_obj.objects = NULL;

  find_obj.active = CK_FALSE;

  DOUT;
  return CKR_OK;
}

CK_DEFINE_FUNCTION(CK_RV, C_EncryptInit)(
  CK_SESSION_HANDLE hSession,
  CK_MECHANISM_PTR pMechanism,
  CK_OBJECT_HANDLE hKey
)
{
  DIN;
  DBG(("TODO!!!"));
  DOUT;
  return CKR_OK;
}

CK_DEFINE_FUNCTION(CK_RV, C_Encrypt)(
  CK_SESSION_HANDLE hSession,
  CK_BYTE_PTR pData,
  CK_ULONG ulDataLen,
  CK_BYTE_PTR pEncryptedData,
  CK_ULONG_PTR pulEncryptedDataLen
)
{
  DIN;
  DBG(("TODO!!!"));
  DOUT;
  return CKR_OK;
}

CK_DEFINE_FUNCTION(CK_RV, C_EncryptUpdate)(
  CK_SESSION_HANDLE hSession,
  CK_BYTE_PTR pPart,
  CK_ULONG ulPartLen,
  CK_BYTE_PTR pEncryptedPart,
  CK_ULONG_PTR pulEncryptedPartLen
)
{
  DIN;
  DBG(("TODO!!!"));
  DOUT;
  return CKR_OK;
}

CK_DEFINE_FUNCTION(CK_RV, C_EncryptFinal)(
  CK_SESSION_HANDLE hSession,
  CK_BYTE_PTR pLastEncryptedPart,
  CK_ULONG_PTR pulLastEncryptedPartLen
)
{
  DIN;
  DBG(("TODO!!!"));
  DOUT;
  return CKR_OK;
}

CK_DEFINE_FUNCTION(CK_RV, C_DecryptInit)(
  CK_SESSION_HANDLE hSession,
  CK_MECHANISM_PTR pMechanism,
  CK_OBJECT_HANDLE hKey
)
{
  DIN;
  DBG(("TODO!!!"));
  DOUT;
  return CKR_OK;
}

CK_DEFINE_FUNCTION(CK_RV, C_Decrypt)(
  CK_SESSION_HANDLE hSession,
  CK_BYTE_PTR pEncryptedData,
  CK_ULONG ulEncryptedDataLen,
  CK_BYTE_PTR pData,
  CK_ULONG_PTR pulDataLen
)
{
  DIN;
  DBG(("TODO!!!"));
  DOUT;
  return CKR_OK;
}

CK_DEFINE_FUNCTION(CK_RV, C_DecryptUpdate)(
  CK_SESSION_HANDLE hSession,
  CK_BYTE_PTR pEncryptedPart,
  CK_ULONG ulEncryptedPartLen,
  CK_BYTE_PTR pPart,
  CK_ULONG_PTR pulPartLen
)
{
  DIN;
  DBG(("TODO!!!"));
  DOUT;
  return CKR_OK;
}

CK_DEFINE_FUNCTION(CK_RV, C_DecryptFinal)(
  CK_SESSION_HANDLE hSession,
  CK_BYTE_PTR pLastPart,
  CK_ULONG_PTR pulLastPartLen
)
{
  DIN;
  DBG(("TODO!!!"));
  DOUT;
  return CKR_OK;
}

CK_DEFINE_FUNCTION(CK_RV, C_DigestInit)(
  CK_SESSION_HANDLE hSession,
  CK_MECHANISM_PTR pMechanism
)
{
  DIN;

  if (piv_state == NULL) {
    DBG(("libykpiv is not initialized or already finalized"));
    return CKR_CRYPTOKI_NOT_INITIALIZED;
  }

  if (session.handle != YKCS11_SESSION_ID) {
    DBG(("Session is not open"));
    return CKR_SESSION_CLOSED;
  }

  if (hSession != session.handle) {
    DBG(("Unknown session %lu", hSession));
    return CKR_SESSION_HANDLE_INVALID;
  }

  if (op_info.type != YKCS11_NOOP) {
    DBG(("Other operation in process"));
    return CKR_OPERATION_ACTIVE;
  }

  if (pMechanism == NULL_PTR) {
    DBG(("Wrong/Missing parameter"));
    return CKR_ARGUMENTS_BAD;
  }

  DBG(("Trying to hash some data with mechanism %lu", pMechanism->mechanism));

  // Check if mechanism is supported
  if (check_hash_mechanism(&session, pMechanism) != CKR_OK) {
    DBG(("Mechanism %lu is not supported either by the token or the module", pMechanism->mechanism));
    return CKR_MECHANISM_INVALID;
  }
  memcpy(&op_info.mechanism, pMechanism, sizeof(CK_MECHANISM));

  op_info.type = YKCS11_HASH;

  DOUT;
  return CKR_OK;
}

CK_DEFINE_FUNCTION(CK_RV, C_Digest)(
  CK_SESSION_HANDLE hSession,
  CK_BYTE_PTR pData,
  CK_ULONG ulDataLen,
  CK_BYTE_PTR pDigest,
  CK_ULONG_PTR pulDigestLen
)
{
  DIN;
  DBG(("TODO!!!"));
  DOUT;
  return CKR_OK;
}

CK_DEFINE_FUNCTION(CK_RV, C_DigestUpdate)(
  CK_SESSION_HANDLE hSession,
  CK_BYTE_PTR pPart,
  CK_ULONG ulPartLen
)
{
  DIN;
  DBG(("TODO!!!"));
  DOUT;
  return CKR_OK;
}

CK_DEFINE_FUNCTION(CK_RV, C_DigestKey)(
  CK_SESSION_HANDLE hSession,
  CK_OBJECT_HANDLE hKey
)
{
  DIN;
  DBG(("TODO!!!"));
  DOUT;
  return CKR_OK;
}

CK_DEFINE_FUNCTION(CK_RV, C_DigestFinal)(
  CK_SESSION_HANDLE hSession,
  CK_BYTE_PTR pDigest,
  CK_ULONG_PTR pulDigestLen
)
{
  DIN;
  DBG(("TODO!!!"));
  DOUT;
  return CKR_OK;
}

CK_DEFINE_FUNCTION(CK_RV, C_SignInit)(
  CK_SESSION_HANDLE hSession,
  CK_MECHANISM_PTR pMechanism,
  CK_OBJECT_HANDLE hKey
)
{
  DIN;
  CK_KEY_TYPE  type = 0; // TODO: replace these with sign_info's fields?
  CK_ULONG     key_len = 0;
  CK_BYTE      buf[1024];
  CK_ATTRIBUTE template[] = {
    {CKA_KEY_TYPE, &type, sizeof(type)},
    {CKA_MODULUS_BITS, &key_len, sizeof(key_len)},
    {CKA_MODULUS, NULL, 0},
    {CKA_EC_POINT, buf, sizeof(buf)},
  };

  if (piv_state == NULL) {
    DBG(("libykpiv is not initialized or already finalized"));
    return CKR_CRYPTOKI_NOT_INITIALIZED;
  }

  if (session.handle != YKCS11_SESSION_ID) {
    DBG(("Session is not open"));
    return CKR_SESSION_CLOSED;
  }

  if (hSession != session.handle) {
    DBG(("Unknown session %lu", hSession));
    return CKR_SESSION_HANDLE_INVALID;
  }

  if (op_info.type != YKCS11_NOOP) {
    DBG(("Other operation in process"));
    return CKR_OPERATION_ACTIVE;
  }

  if (pMechanism == NULL_PTR ||
      hKey == NULL_PTR)
    return CKR_ARGUMENTS_BAD;

  DBG(("Trying to sign some data with mechanism %lu and key %lu", pMechanism->mechanism, hKey));

  // Check if mechanism is supported
  if (check_sign_mechanism(&session, pMechanism) != CKR_OK) {
    DBG(("Mechanism %lu is not supported either by the token or the module", pMechanism->mechanism));
    return CKR_MECHANISM_INVALID; // TODO: also the key has a list of allowed mechanisms, check that
  }
  memcpy(&op_info.mechanism, pMechanism, sizeof(CK_MECHANISM));

  //  Get key algorithm
  if (get_attribute(&session, hKey, template) != CKR_OK) {
    DBG(("Unable to get key type"));
    return CKR_KEY_HANDLE_INVALID;
  }

  DBG(("Key type is %lu\n", type));

  // Get key length and algorithm type
  if (type == CKK_RSA) {
    // RSA key
    if (get_attribute(&session, hKey, template + 1) != CKR_OK) {
      DBG(("Unable to get key length"));
      return CKR_KEY_HANDLE_INVALID;
    }

    op_info.op.sign.key_len = key_len;

    if (key_len == 1024)
      op_info.op.sign.algo = YKPIV_ALGO_RSA1024;
    else
      op_info.op.sign.algo = YKPIV_ALGO_RSA2048;

    // Also store the raw public key if the mechanism is PSS
    if (is_PSS_mechanism(pMechanism->mechanism)) {
      op_info.op.sign.key = malloc(key_len);
      if (op_info.op.sign.key == NULL)
        return CKR_HOST_MEMORY;

      template[2].pValue = op_info.op.sign.key;
      template[2].ulValueLen = key_len;

      if (get_attribute(&session, hKey, template + 2) != CKR_OK) {
        DBG(("Unable to get public key"));
        return CKR_KEY_HANDLE_INVALID;
      }

    }
    else {
      op_info.op.sign.key = NULL;
    }

  }
  else {
    // ECDSA key
    if (get_attribute(&session, hKey, template + 3) != CKR_OK) {
      DBG(("Unable to get key length"));
      return CKR_KEY_HANDLE_INVALID;
    }

    // The buffer contains an uncompressed point of the form 04, len, 04, x, y
    // Where len is |x| + |y| + 1 bytes

    op_info.op.sign.key_len = ((buf[1] - 1) / 2) * 8;

    if (op_info.op.sign.key_len == 256)
      op_info.op.sign.algo = YKPIV_ALGO_ECCP256;
    /*else
      op_info.algo = ;*/
  }

  //op_info.hash = get_mechanism_hash(pMechanism->mechanism);

  DBG(("Key length is %lu bit", op_info.op.sign.key_len));

  op_info.op.sign.key_id = piv_2_ykpiv(hKey); // TODO: have to set this!!!
  if (op_info.op.sign.key_id == 0) {
    DBG(("Incorrect key %lu", hKey));
    return CKR_KEY_HANDLE_INVALID;
  }

  DBG(("Algorithm is %d", op_info.op.sign.algo));
  // Make sure that both mechanism and key have the same algorithm
  if ((is_RSA_mechanism(pMechanism->mechanism) && op_info.op.sign.algo == YKPIV_ALGO_ECCP256) ||
      (!is_RSA_mechanism(pMechanism->mechanism) && (op_info.op.sign.algo != YKPIV_ALGO_ECCP256))) {
    DBG(("Key and mechanism algorithm do not match"));
    return CKR_ARGUMENTS_BAD;
  }

  op_info.type = YKCS11_SIGN;

  // TODO: check mechanism parameters and key length and key supported parameters

  if (apply_sign_mechanism_init(&op_info) != CKR_OK) {
    DBG(("Unable to initialize signing operation"));
    return CKR_FUNCTION_FAILED;
  }

  DOUT;
  return CKR_OK;
}

CK_DEFINE_FUNCTION(CK_RV, C_Sign)(
  CK_SESSION_HANDLE hSession,
  CK_BYTE_PTR pData,
  CK_ULONG ulDataLen,
  CK_BYTE_PTR pSignature,
  CK_ULONG_PTR pulSignatureLen
)
{
  DIN;

  ykpiv_rc piv_rv;
  CK_RV    rv;

  if (op_info.type != YKCS11_SIGN) {
    DBG(("Signature operation not initialized"));
    rv = CKR_OPERATION_NOT_INITIALIZED;
    goto sign_out;
  }

  // TODO: check other conditions

  if (pSignature == NULL_PTR) {
    // Just return the size of the signature
    *pulSignatureLen = op_info.op.sign.key_len / 8 * 2 + 32; // Approximate the size of the signature. Specs agree with this.
    DBG(("The size of the signature will be %lu", *pulSignatureLen));

    DOUT;
    return CKR_OK;
  }

  DBG(("Sending %lu bytes to sign", ulDataLen));
  dump_hex(pData, ulDataLen, stderr, CK_TRUE);

  if (is_hashed_mechanism(op_info.mechanism.mechanism) == CK_TRUE) {
    if (apply_sign_mechanism_update(&op_info, pData, ulDataLen) != CKR_OK) {
      DBG(("Unable to perform signing operation step"));
      rv = CKR_FUNCTION_FAILED; // TODO: every error in here must stop and clear the signing operation
      goto sign_out;
    }
  }
  else {
    if (is_RSA_mechanism(op_info.mechanism.mechanism)) {
      // RSA_X_509
      if (ulDataLen > (op_info.op.sign.key_len / 8)) {
          DBG(("Data must be shorter than key length (%lu bits)", op_info.op.sign.key_len));
          rv = CKR_FUNCTION_FAILED;
          goto sign_out;
      }
    }
    else {
      // ECDSA
      if (ulDataLen > 128) {
        // Specs say ECDSA only supports 1024 bit
        DBG(("Meximum data length for ECDSA is 128 bytes"));
        rv = CKR_FUNCTION_FAILED;
        goto sign_out;
      }
    }

    op_info.buf_len = ulDataLen;
    memcpy(op_info.buf, pData, ulDataLen);
  }

  if (apply_sign_mechanism_finalize(&op_info) != CKR_OK) {
    DBG(("Unable to finalize signing operation"));
    rv = CKR_FUNCTION_FAILED;
    goto sign_out;
  }

  DBG(("Using key %lx", op_info.op.sign.key_id));
  DBG(("After padding and transformation there are %lu bytes", op_info.buf_len));
  dump_hex(op_info.buf, op_info.buf_len, stderr, CK_TRUE);

  *pulSignatureLen = sizeof(op_info.buf);
<<<<<<< HEAD
  piv_rv = ykpiv_sign_data2(piv_state, op_info.buf, op_info.buf_len, pSignature, pulSignatureLen, op_info.op.sign.algo, op_info.op.sign.key_id, 0);
  if (piv_rv != YKPIV_OK) {
    if (piv_rv == YKPIV_AUTHENTICATION_ERROR) {
      DBG(("Operation requires authentication or touch"));
      rv = CKR_USER_NOT_LOGGED_IN;
      goto sign_out;
    }
    else {
      DBG(("Sign error, %s", ykpiv_strerror(piv_rv)));
      rv = CKR_FUNCTION_FAILED;
      goto sign_out;
    }
=======
  if ((r = ykpiv_sign_data(piv_state, op_info.buf, op_info.buf_len, pSignature, pulSignatureLen, op_info.op.sign.algo, op_info.op.sign.key_id)) != YKPIV_OK) {
      DBG(("Sign error, %s", ykpiv_strerror(r)));
    return CKR_FUNCTION_FAILED;
>>>>>>> 30ed3112
  }

  DBG(("Got %lu bytes back", *pulSignatureLen));
  dump_hex(pSignature, *pulSignatureLen, stderr, CK_TRUE);

  if (!is_RSA_mechanism(op_info.mechanism.mechanism)) {
    // ECDSA, we must remove the DER encoding and only return R,S
    // as required by the specs
    strip_DER_encoding_from_ECSIG(pSignature, pulSignatureLen);

    DBG(("After removing DER encoding %lu", *pulSignatureLen));
    dump_hex(pSignature, *pulSignatureLen, stderr, CK_TRUE);
  }

  op_info.type = YKCS11_NOOP; // TODO: anything to clear here?

  rv = CKR_OK;

  sign_out:
  op_info.type = YKCS11_NOOP;
  sign_mechanism_cleanup(&op_info);

  DOUT;
  return rv;
}

CK_DEFINE_FUNCTION(CK_RV, C_SignUpdate)(
  CK_SESSION_HANDLE hSession,
  CK_BYTE_PTR pPart,
  CK_ULONG ulPartLen
)
{
  DIN;
  DBG(("TODO!!!"));
  DOUT;
  return CKR_OK;
}

CK_DEFINE_FUNCTION(CK_RV, C_SignFinal)(
  CK_SESSION_HANDLE hSession,
  CK_BYTE_PTR pSignature,
  CK_ULONG_PTR pulSignatureLen
)
{
  DIN;
  DBG(("TODO!!!"));
  DOUT;
  return CKR_OK;
}

CK_DEFINE_FUNCTION(CK_RV, C_SignRecoverInit)(
  CK_SESSION_HANDLE hSession,
  CK_MECHANISM_PTR pMechanism,
  CK_OBJECT_HANDLE hKey
)
{
  DIN;
  DBG(("TODO!!!"));
  DOUT;
  return CKR_OK;
}

CK_DEFINE_FUNCTION(CK_RV, C_SignRecover)(
  CK_SESSION_HANDLE hSession,
  CK_BYTE_PTR pData,
  CK_ULONG ulDataLen,
  CK_BYTE_PTR pSignature,
  CK_ULONG_PTR pulSignatureLen
)
{
  DIN;
  DBG(("TODO!!!"));
  DOUT;
  return CKR_OK;
}

CK_DEFINE_FUNCTION(CK_RV, C_VerifyInit)(
  CK_SESSION_HANDLE hSession,
  CK_MECHANISM_PTR pMechanism,
  CK_OBJECT_HANDLE hKey
)
{
  DIN;
  DBG(("TODO!!!"));
  DOUT;
  return CKR_OK;
}

CK_DEFINE_FUNCTION(CK_RV, C_Verify)(
  CK_SESSION_HANDLE hSession,
  CK_BYTE_PTR pData,
  CK_ULONG ulDataLen,
  CK_BYTE_PTR pSignature,
  CK_ULONG ulSignatureLen
)
{
  DIN;
  DBG(("TODO!!!"));
  DOUT;
  return CKR_OK;
}

CK_DEFINE_FUNCTION(CK_RV, C_VerifyUpdate)(
  CK_SESSION_HANDLE hSession,
  CK_BYTE_PTR pPart,
  CK_ULONG ulPartLen
)
{
  DIN;
  DBG(("TODO!!!"));
  DOUT;
  return CKR_OK;
}

CK_DEFINE_FUNCTION(CK_RV, C_VerifyFinal)(
  CK_SESSION_HANDLE hSession,
  CK_BYTE_PTR pSignature,
  CK_ULONG ulSignatureLen
)
{
  DIN;
  DBG(("TODO!!!"));
  DOUT;
  return CKR_OK;
}

CK_DEFINE_FUNCTION(CK_RV, C_VerifyRecoverInit)(
  CK_SESSION_HANDLE hSession,
  CK_MECHANISM_PTR pMechanism,
  CK_OBJECT_HANDLE hKey
)
{
  DIN;
  DBG(("TODO!!!"));
  DOUT;
  return CKR_OK;
}

CK_DEFINE_FUNCTION(CK_RV, C_VerifyRecover)(
  CK_SESSION_HANDLE hSession,
  CK_BYTE_PTR pSignature,
  CK_ULONG ulSignatureLen,
  CK_BYTE_PTR pData,
  CK_ULONG_PTR pulDataLen
)
{
  DIN;
  DBG(("TODO!!!"));
  DOUT;
  return CKR_OK;
}

CK_DEFINE_FUNCTION(CK_RV, C_DigestEncryptUpdate)(
  CK_SESSION_HANDLE hSession,
  CK_BYTE_PTR pPart,
  CK_ULONG ulPartLen,
  CK_BYTE_PTR pEncryptedPart,
  CK_ULONG_PTR pulEncryptedPartLen
)
{
  DIN;
  DBG(("TODO!!!"));
  DOUT;
  return CKR_OK;
}

CK_DEFINE_FUNCTION(CK_RV, C_DecryptDigestUpdate)(
  CK_SESSION_HANDLE hSession,
  CK_BYTE_PTR pEncryptedPart,
  CK_ULONG ulEncryptedPartLen,
  CK_BYTE_PTR pPart,
  CK_ULONG_PTR pulPartLen
)
{
  DIN;
  DBG(("TODO!!!"));
  DOUT;
  return CKR_OK;
}

CK_DEFINE_FUNCTION(CK_RV, C_SignEncryptUpdate)(
  CK_SESSION_HANDLE hSession,
  CK_BYTE_PTR pPart,
  CK_ULONG ulPartLen,
  CK_BYTE_PTR pEncryptedPart,
  CK_ULONG_PTR pulEncryptedPartLen
)
{
  DIN;
  DBG(("TODO!!!"));
  DOUT;
  return CKR_OK;
}

CK_DEFINE_FUNCTION(CK_RV, C_DecryptVerifyUpdate)(
  CK_SESSION_HANDLE hSession,
  CK_BYTE_PTR pEncryptedPart,
  CK_ULONG ulEncryptedPartLen,
  CK_BYTE_PTR pPart,
  CK_ULONG_PTR pulPartLen
)
{
  DIN;
  DBG(("TODO!!!"));
  DOUT;
  return CKR_OK;
}

CK_DEFINE_FUNCTION(CK_RV, C_GenerateKey)(
  CK_SESSION_HANDLE hSession,
  CK_MECHANISM_PTR pMechanism,
  CK_ATTRIBUTE_PTR pTemplate,
  CK_ULONG ulCount,
  CK_OBJECT_HANDLE_PTR phKey
)
{
  DIN;
  DBG(("TODO!!!"));
  DOUT;
  return CKR_OK;
}

CK_DEFINE_FUNCTION(CK_RV, C_GenerateKeyPair)(
  CK_SESSION_HANDLE hSession,
  CK_MECHANISM_PTR pMechanism,
  CK_ATTRIBUTE_PTR pPublicKeyTemplate,
  CK_ULONG ulPublicKeyAttributeCount,
  CK_ATTRIBUTE_PTR pPrivateKeyTemplate,
  CK_ULONG ulPrivateKeyAttributeCount,
  CK_OBJECT_HANDLE_PTR phPublicKey,
  CK_OBJECT_HANDLE_PTR phPrivateKey
)
{
  DIN;
  CK_RV          rv;
  token_vendor_t token;
  CK_ULONG       i;
  CK_BBOOL       is_new;
  CK_ULONG       dobj_id;
  CK_ULONG       cert_id;
  CK_ULONG       pvtk_id;
  CK_ULONG       pubk_id;
  piv_obj_id_t   *obj_ptr;
  CK_BYTE        cert_data[2100];
  CK_ULONG       cert_len;


  if (piv_state == NULL) {
    DBG(("libykpiv is not initialized or already finalized"));
    return CKR_CRYPTOKI_NOT_INITIALIZED;
  }

  if (session.handle != YKCS11_SESSION_ID) {
    DBG(("Session is not open"));
    return CKR_SESSION_CLOSED;
  }

  if (hSession != session.handle) {
    DBG(("Unknown session %lu", hSession));
    return CKR_SESSION_HANDLE_INVALID;
  }

  if (session.info.state != CKS_RW_SO_FUNCTIONS) {
    DBG(("Authentication required to generate keys"));
    return CKR_SESSION_READ_ONLY;
  }

  if (op_info.type != YKCS11_NOOP) {
    DBG(("Other operation in process"));
    return CKR_OPERATION_ACTIVE;
  }

  if (pMechanism == NULL_PTR ||
      pPublicKeyTemplate == NULL_PTR ||
      pPrivateKeyTemplate == NULL_PTR ||
      phPublicKey == NULL_PTR ||
      phPrivateKey == NULL_PTR) {
    DBG(("Wrong/Missing parameter"));
    return CKR_ARGUMENTS_BAD;
  }

  DBG(("Trying to generate a key pair with mechanism %lx", pMechanism->mechanism));

  DBG(("Found %lu attributes for the public key and %lu attributes for the private key", ulPublicKeyAttributeCount, ulPrivateKeyAttributeCount));

  // Check if mechanism is supported
  if ((rv = check_generation_mechanism(&session, pMechanism)) != CKR_OK) {
    DBG(("Mechanism %lu is not supported either by the token or the module", pMechanism->mechanism));
    return rv;
  }
  memcpy(&op_info.mechanism, pMechanism, sizeof(CK_MECHANISM));

  // Clear values
  op_info.op.gen.key_len = 0;
  op_info.op.gen.key_id = 0;

  // Check the template for the public key
  if ((rv = check_pubkey_template(&op_info, pPublicKeyTemplate, ulPublicKeyAttributeCount)) != CKR_OK) {
    DBG(("Invalid public key template"));
    return rv;
  }

  // Check the template for the private key
  if ((rv = check_pvtkey_template(&op_info, pPrivateKeyTemplate, ulPrivateKeyAttributeCount)) != CKR_OK) {
    DBG(("Invalid private key template"));
    return rv;
  }

  if (op_info.op.gen.key_len == 0) {
    DBG(("Key length not specified"));
    return CKR_TEMPLATE_INCOMPLETE;
  }

  if (op_info.op.gen.key_id == 0) {
    DBG(("Key id not specified"));
    return CKR_TEMPLATE_INCOMPLETE;
  }

  if (op_info.op.gen.rsa) {
    DBG(("Generating %lu bit RSA key in object %u", op_info.op.gen.key_len, op_info.op.gen.key_id));
  }
  else {
    DBG(("Generating %lu bit EC key in object %u", op_info.op.gen.key_len, op_info.op.gen.key_id));
  }

  token = get_token_vendor(session.slot->token->vid);

  if ((rv = token.token_generate_key(piv_state, op_info.op.gen.rsa, piv_2_ykpiv(op_info.op.gen.key_id), op_info.op.gen.key_len)) != CKR_OK) {
    DBG(("Unable to generate key pair"));
    return rv;
  }

  is_new = CK_TRUE;
  for (i = 0; i < session.slot->token->n_objects; i++) {
    if (session.slot->token->objects[i] == op_info.op.gen.key_id)
      is_new = CK_FALSE;
  }

  dobj_id = op_info.op.gen.key_id - PIV_PVTK_OBJ_PIV_AUTH; // TODO: make function for these
  cert_id = PIV_DATA_OBJ_LAST + 1 + dobj_id;
  pvtk_id = op_info.op.gen.key_id;
  pubk_id = PIV_PVTK_OBJ_LAST + 1 + dobj_id;

  // Check whether we created a new object or updated an existing one
  if (is_new == CK_TRUE) {
    // New object created, add it to the object list

    // Each object counts as three (data object is always there)
    session.slot->token->n_objects += 3;
    session.slot->token->n_certs++;

    obj_ptr = realloc(session.slot->token->objects, session.slot->token->n_objects * sizeof(piv_obj_id_t));
    if (obj_ptr == NULL) {
      DBG(("Unable to store new item in the session"));
      return CKR_HOST_MEMORY;
    }
    session.slot->token->objects = obj_ptr;

    obj_ptr = session.slot->token->objects + session.slot->token->n_objects - 3;
    *obj_ptr++ = cert_id;
    *obj_ptr++ = pvtk_id;
    *obj_ptr++ = pubk_id;
  }

  // Write/Update the  object
  cert_len = sizeof(cert_data);
  rv = token.get_token_raw_certificate(piv_state, cert_id, cert_data, &cert_len); // TODO: double check len here (check inside, never changed but used below). One more time above
  if (rv != CKR_OK) {
    DBG(("Unable to get certificate data from token"));
    return CKR_FUNCTION_FAILED; // TODO: although key generation succeeded at this point
  }

  rv = store_cert(cert_id, cert_data, cert_len);
  if (rv != CKR_OK) {
    DBG(("Unable to store certificate data"));
    return CKR_FUNCTION_FAILED;  // TODO: although key generation succeeded at this point
  }

  *phPrivateKey = op_info.op.gen.key_id;
  *phPublicKey  = op_info.op.gen.key_id - PIV_PVTK_OBJ_KM + PIV_PUBK_OBJ_KM; // TODO: make function for these?

  DOUT;
  return CKR_OK;
}

CK_DEFINE_FUNCTION(CK_RV, C_WrapKey)(
  CK_SESSION_HANDLE hSession,
  CK_MECHANISM_PTR pMechanism,
  CK_OBJECT_HANDLE hWrappingKey,
  CK_OBJECT_HANDLE hKey,
  CK_BYTE_PTR pWrappedKey,
  CK_ULONG_PTR pulWrappedKeyLen
)
{
  DIN;
  DBG(("TODO!!!"));
  DOUT;
  return CKR_OK;
}

CK_DEFINE_FUNCTION(CK_RV, C_UnwrapKey)(
  CK_SESSION_HANDLE hSession,
  CK_MECHANISM_PTR pMechanism,
  CK_OBJECT_HANDLE hUnwrappingKey,
  CK_BYTE_PTR pWrappedKey,
  CK_ULONG ulWrappedKeyLen,
  CK_ATTRIBUTE_PTR pTemplate,
  CK_ULONG ulAttributeCount,
  CK_OBJECT_HANDLE_PTR phKey
)
{
  DIN;
  DBG(("TODO!!!"));
  DOUT;
  return CKR_OK;
}

CK_DEFINE_FUNCTION(CK_RV, C_DeriveKey)(
  CK_SESSION_HANDLE hSession,
  CK_MECHANISM_PTR pMechanism,
  CK_OBJECT_HANDLE hBaseKey,
  CK_ATTRIBUTE_PTR pTemplate,
  CK_ULONG ulAttributeCount,
  CK_OBJECT_HANDLE_PTR phKey
)
{
  DIN;
  DBG(("TODO!!!"));
  DOUT;
  return CKR_OK;
}

/* Random number generation functions */

CK_DEFINE_FUNCTION(CK_RV, C_SeedRandom)(
  CK_SESSION_HANDLE hSession,
  CK_BYTE_PTR pSeed,
  CK_ULONG ulSeedLen
)
{
  DIN;
  DBG(("TODO!!!"));
  DOUT;
  return CKR_OK;
}

CK_DEFINE_FUNCTION(CK_RV, C_GenerateRandom)(
  CK_SESSION_HANDLE hSession,
  CK_BYTE_PTR pRandomData,
  CK_ULONG ulRandomLen
)
{
  DIN;
  DBG(("TODO!!!"));
  DOUT;
  return CKR_OK;
}

CK_DEFINE_FUNCTION(CK_RV, C_GetFunctionStatus)(
  CK_SESSION_HANDLE hSession
)
{
  DIN;
  DBG(("TODO!!!"));
  DOUT;
  return CKR_OK;
}

CK_DEFINE_FUNCTION(CK_RV, C_CancelFunction)(
  CK_SESSION_HANDLE hSession
)
{
  DIN;
  DBG(("TODO!!!"));
  DOUT;
  return CKR_OK;
}

CK_FUNCTION_LIST function_list = {
  { 2, 40 },
  C_Initialize,
  C_Finalize,
  C_GetInfo,
  C_GetFunctionList,
  C_GetSlotList,
  C_GetSlotInfo,
  C_GetTokenInfo,
  C_GetMechanismList,
  C_GetMechanismInfo,
  C_InitToken,
  C_InitPIN,
  C_SetPIN,
  C_OpenSession,
  C_CloseSession,
  C_CloseAllSessions,
  C_GetSessionInfo,
  C_GetOperationState,
  C_SetOperationState,
  C_Login,
  C_Logout,
  C_CreateObject,
  C_CopyObject,
  C_DestroyObject,
  C_GetObjectSize,
  C_GetAttributeValue,
  C_SetAttributeValue,
  C_FindObjectsInit,
  C_FindObjects,
  C_FindObjectsFinal,
  C_EncryptInit,
  C_Encrypt,
  C_EncryptUpdate,
  C_EncryptFinal,
  C_DecryptInit,
  C_Decrypt,
  C_DecryptUpdate,
  C_DecryptFinal,
  C_DigestInit,
  C_Digest,
  C_DigestUpdate,
  C_DigestKey,
  C_DigestFinal,
  C_SignInit,
  C_Sign,
  C_SignUpdate,
  C_SignFinal,
  C_SignRecoverInit,
  C_SignRecover,
  C_VerifyInit,
  C_Verify,
  C_VerifyUpdate,
  C_VerifyFinal,
  C_VerifyRecoverInit,
  C_VerifyRecover,
  C_DigestEncryptUpdate,
  C_DecryptDigestUpdate,
  C_SignEncryptUpdate,
  C_DecryptVerifyUpdate,
  C_GenerateKey,
  C_GenerateKeyPair,
  C_WrapKey,
  C_UnwrapKey,
  C_DeriveKey,
  C_SeedRandom,
  C_GenerateRandom,
  C_GetFunctionStatus,
  C_CancelFunction,
  C_WaitForSlotEvent,
};<|MERGE_RESOLUTION|>--- conflicted
+++ resolved
@@ -1706,8 +1706,8 @@
   dump_hex(op_info.buf, op_info.buf_len, stderr, CK_TRUE);
 
   *pulSignatureLen = sizeof(op_info.buf);
-<<<<<<< HEAD
-  piv_rv = ykpiv_sign_data2(piv_state, op_info.buf, op_info.buf_len, pSignature, pulSignatureLen, op_info.op.sign.algo, op_info.op.sign.key_id, 0);
+
+  piv_rv = ykpiv_sign_data(piv_state, op_info.buf, op_info.buf_len, pSignature, pulSignatureLen, op_info.op.sign.algo, op_info.op.sign.key_id);
   if (piv_rv != YKPIV_OK) {
     if (piv_rv == YKPIV_AUTHENTICATION_ERROR) {
       DBG(("Operation requires authentication or touch"));
@@ -1719,11 +1719,6 @@
       rv = CKR_FUNCTION_FAILED;
       goto sign_out;
     }
-=======
-  if ((r = ykpiv_sign_data(piv_state, op_info.buf, op_info.buf_len, pSignature, pulSignatureLen, op_info.op.sign.algo, op_info.op.sign.key_id)) != YKPIV_OK) {
-      DBG(("Sign error, %s", ykpiv_strerror(r)));
-    return CKR_FUNCTION_FAILED;
->>>>>>> 30ed3112
   }
 
   DBG(("Got %lu bytes back", *pulSignatureLen));
